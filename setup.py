--- conflicted
+++ resolved
@@ -50,11 +50,7 @@
 }
 
 ROOT = Path(__file__).parent
-<<<<<<< HEAD
-with open(ROOT / "floris" / "VERSION") as version_file:
-=======
 with open(ROOT / "floris" / "version.py") as version_file:
->>>>>>> fa9f63e1
     VERSION = version_file.read().strip()
 
 setup(
