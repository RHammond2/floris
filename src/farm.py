# Copyright 2021 NREL

# Licensed under the Apache License, Version 2.0 (the "License"); you may not
# use this file except in compliance with the License. You may obtain a copy of
# the License at http://www.apache.org/licenses/LICENSE-2.0

# Unless required by applicable law or agreed to in writing, software
# distributed under the License is distributed on an "AS IS" BASIS, WITHOUT
# WARRANTIES OR CONDITIONS OF ANY KIND, either express or implied. See the
# License for the specific language governing permissions and limitations under
# the License.

<<<<<<< HEAD
from typing import Dict, List, Union

import attr
=======
from typing import Any, Dict, List, Union

import copy
>>>>>>> 438f940d
import numpy as np
import xarray as xr

from .turbine import Turbine
from .utilities import Vec3, FromDictMixin, iter_validator, attrs_array_converter


<<<<<<< HEAD
def create_turbines(mapping: Dict[str, dict]) -> Dict[str, Turbine]:
    return {t_id: Turbine.from_dict(config) for t_id, config in mapping.items()}


def generate_turbine_tuple(turbine: Turbine) -> tuple:
    exclusions = ("power_thrust_table", "model_string")
    return attr.astuple(
        turbine, filter=lambda attribute, value: attribute.name not in exclusions
    )


def generate_turbine_attribute_order(turbine: Turbine) -> List[str]:
    exclusions = ("power_thrust_table", "model_string")
    mapping = attr.asdict(
        turbine, filter=lambda attribute, value: attribute.name not in exclusions
    )
    return list(mapping.keys())


@attr.s(auto_attribs=True)
class Farm(FromDictMixin):
    """Farm is where wind power plants should be instantiated from a YAML configuration
    file. The Farm will create a heterogenous set of turbines that compose a windfarm,
    validate the inputs, and then create a vectorized representation of the the turbine
    data.
=======
class FarmController:
    def __init__(self, n_wind_speeds: int, n_wind_directions: int) -> None:
        # TODO: This should hold the yaw settings for each turbine for each wind speed and wind direction

        # Initialize the yaw settings to an empty array
        # self.set_yaw_angles(np.array((0,)))
        pass
    
    def set_yaw_angles(self, yaw_angles: Union[list, np.ndarray]) -> None:
        self.yaw_angles = yaw_angles


class Farm:
    """
    Farm is a class containing the objects that make up a FLORIS model.
>>>>>>> 438f940d

    Farm is the container class of the FLORIS package. It brings
    together all of the component objects after input (i.e., Turbine,
    Wake, FlowField) and packages everything into the appropriate data
    type. Farm should also be used as an entry point to probe objects
    for generating output.

    Args:
        turbine_id (List[str]): The turbine identifiers to map each turbine to one of
            the turbine classifications in `turbine_map`.
        turbine_map (Dict[str, Union[dict, Turbine]]): The dictionary mapping of unique
            turbines at the wind power plant. Takes either a pre-generated `Turbine`
            object, or a dictionary that will be used to generate the `Turbine` object.
        layout_x (Union[List[float], np.ndarray]): The x-coordinates for the turbines at
            the wind power plant.
        layout_y (Union[List[float], np.ndarray]): The y-coordinates for the turbines at
            the wind power plant.
        wtg (List[str]): The WTG ID values for each turbine. This field acts as metadata
            only.

    Raises:
        ValueError: [description]
        ValueError: [description]

    Returns:
        [type]: [description]
    """

    turbine_id: List[str] = attr.ib(validator=iter_validator(list, str))
    turbine_map: Dict[str, Union[dict, Turbine]] = attr.ib(converter=create_turbines)
    layout_x: Union[List[float], np.ndarray] = attr.ib(converter=attrs_array_converter)
    layout_y: Union[List[float], np.ndarray] = attr.ib(converter=attrs_array_converter)
    wtg_id: List[str] = attr.ib(
        factory=list,
        on_setattr=attr.setters.validate,
        validator=iter_validator(list, str),
    )

    coordinates: List[Vec3] = attr.ib(init=False)

    rotor_diameter: np.ndarray = attr.ib(init=False)
    hub_height: np.ndarray = attr.ib(init=False)
    pP: np.ndarray = attr.ib(init=False)
    pT: np.ndarray = attr.ib(init=False)
    generator_efficiency: np.ndarray = attr.ib(init=False)
    # power_thrust_table: np.ndarray = attr.ib(init=False)  # NOTE: Is this only necessary for the creation of the interpolations?
    fCp_interp: np.ndarray = attr.ib(init=False)
    fCt_interp: np.ndarray = attr.ib(init=False)
    power_interp: np.ndarray = attr.ib(init=False)
    rotor_radius: np.ndarray = attr.ib(init=False)
    rotor_area: np.ndarray = attr.ib(init=False)
    array_data: xr.DataArray = attr.ib(init=False)

    # Pre multi-turbine
    # i  j  k  l  m
    # wd ws x  y  z

    # With multiple turbines per floris ez (aka Chris)
    # i  j  k    l  m  n
    # wd ws t_ix x  y  z

    def __attrs_post_init__(self) -> None:
        self.coordinates = [
            Vec3([x, y, self.turbine_map[t_id].hub_height])
            for x, y, t_id in zip(self.layout_x, self.layout_y, self.turbine_id)
        ]

        self.generate_farm_points()

    @layout_x.validator
    def check_x_len(self, instance: str, value: Union[List[float], np.ndarray]) -> None:
        if len(value) < len(self.turbine_id):
            raise ValueError("Not enough `layout_x` values to match the `turbine_id`s")
        if len(value) > len(self.turbine_id):
            raise ValueError("Too many `layout_x` values to match the `turbine_id`s")

    @layout_y.validator
    def check_y_len(self, instance: str, value: Union[List[float], np.ndarray]) -> None:
        if len(value) < len(self.turbine_id):
            raise ValueError("Not enough `layout_y` values to match the `turbine_id`s")
        if len(value) > len(self.turbine_id):
            raise ValueError("Too many `layout_y` values to match the `turbine_id`s")

    @wtg_id.validator
    def check_wtg_id(self, instance: str, value: Union[list, List[str]]) -> None:
        if len(value) == 0:
            self.wtg_id = [
                f"t{str(i).zfill(4)}" for i in 1 + np.arange(len(self.turbine_id))
            ]
        elif len(value) < len(self.turbine_id):
            raise ValueError("There are too few `wtg_id` values")
        elif len(value) > len(self.turbine_id):
            raise ValueError("There are too many `wtg_id` values")

    def generate_farm_points(self) -> None:
        # Create an array of turbine values and the column ordering
        arbitrary_turbine = self.turbine_map[self.turbine_id[0]]
        column_order = generate_turbine_attribute_order(arbitrary_turbine)
        turbine_array = np.array(
            [generate_turbine_tuple(self.turbine_map[t_id]) for t_id in self.turbine_id]
        )

        column_ix = {col: i for i, col in enumerate(column_order)}
        self.rotor_diameter = turbine_array[:, column_ix["rotor_diameter"]]
        self.rotor_radius = turbine_array[:, column_ix["rotor_radius"]]
        self.rotor_area = turbine_array[:, column_ix["rotor_area"]]
        self.hub_height = turbine_array[:, column_ix["hub_height"]]
        self.pP = turbine_array[:, column_ix["pP"]]
        self.pT = turbine_array[:, column_ix["pT"]]
        self.generator_efficiency = turbine_array[:, column_ix["generator_efficiency"]]
        self.fCp_interp = turbine_array[:, column_ix["fCp_interp"]]
        self.fCt_interp = turbine_array[:, column_ix["fCt_interp"]]
        self.power_interp = turbine_array[:, column_ix["power_interp"]]

        self.data_array = xr.DataArray(
            turbine_array,
            coords=dict(wtg_id=self.wtg_id, turbine_attributes=column_order),
            attrs=dict(layout_x=self.layout_x, layout_y=self.layout_y),
        )

    def customize_turbine(self) -> None:
        # TODO: a method to update a turbine property? Is this needed?
        # DO THE WORK
        # self.generate_farm_points()
        pass

    def sort_turbines(self, by: str) -> np.ndarray:
        """Sorts the turbines by the given dimension.

        Args:
<<<<<<< HEAD
            by (str): The dimension to sort by; should be one of x or y.
=======
            layout_x ( list(float) ): X-coordinate of the turbine locations.
            layout_y ( list(float) ): Y-coordinate of the turbine locations.
            turbines ( list(float) ): Turbine objects corresponding to
                the locations given in layout_x and layout_y.
        """
        layout_x = input_dictionary["layout_x"]
        layout_y = input_dictionary["layout_y"]

        # check if the length of x and y coordinates are equal
        if len(layout_x) != len(layout_y):
            err_msg = (
                "The number of turbine x locations ({0}) is "
                + "not equal to the number of turbine y locations "
                + "({1}). Please check your layout array."
            ).format(len(layout_x), len(layout_y))
            self.logger.error(err_msg, stack_info=True)
            raise ValueError(err_msg)

        coordinates = [Vec3([x1, x2, turbine.hub_height]) for x1, x2 in list(zip(layout_x, layout_y))]        
        self.turbine_map_dict = {c: copy.deepcopy(turbine) for c in coordinates}

        # Turbine control settings indexed by the turbine ID
        self.farm_controller = FarmController(len(input_dictionary["wind_speeds"]), 1)
        self.farm_controller.set_yaw_angles( np.zeros( ( len(self.turbine_map_dict)) ) )

    def sorted_in_x_as_list(self):
        """
        Sorts the turbines based on their x-coordinates in ascending order.
>>>>>>> 438f940d

        Returns:
            np.ndarray: The index order for retrieving data from `data_array` or any
                other farm object.
        """
<<<<<<< HEAD

        if by == "x":
            return np.argsort(self.layout_x)
        elif by == "y":
            return np.argsort(self.layout_y)
        else:
            raise ValueError("`by` must be set to one of 'x' or 'y'!")
=======
        coords = sorted(self.turbine_map_dict, key=lambda coord: coord.x1)
        return [(c, self.turbine_map_dict[c]) for c in coords]

    @property
    def turbines(self):
        """
        Turbines contained in the :py:class:`~.turbine_map.TurbineMap`.

        Returns:
            list(:py:class:`floris.simulation.turbine.Turbine`)
        """
        return [turbine for _, turbine in self.items]

    @property
    def coords(self):
        """
        Coordinates of the turbines contained in the
        :py:class:`~.turbine_map.TurbineMap`.

        Returns:
            list(:py:class:`~.utilities.Vec3`)
        """
        return [coord for coord, _ in self.items]

    @property
    def items(self):
        """
        Contents of the internal Python dictionary mapping of the turbine
        and coordinates.

        Returns:
            dict_items: Iterable object containing tuples of key-value pairs
            where the first index is the coordinate
            (:py:class:`~.utilities.Vec3`) and the second index is the
            :py:class:`~.turbine.Turbine`.
        """
        return self.turbine_map_dict.items()

    def set_yaw_angles(self, yaw_angles: list, n_wind_speeds: int, n_wind_directions: int) -> None:
        if len(yaw_angles) != len(self.items):
            raise ValueError("Farm.set_yaw_angles: a yaw angle must be given for each turbine.")

        # TODO: support a user-given yaw angle setting for each wind speed and wind direction
        # self.farm_controller.set_yaw_angles(
        #     np.reshape(
        #         np.array([yaw_angles] * n_wind_speeds),  # broadcast
        #         (len(self.items), n_wind_speeds)  # reshape
        #     )
        # )
        self.farm_controller.set_yaw_angles(np.array(yaw_angles))
>>>>>>> 438f940d
<|MERGE_RESOLUTION|>--- conflicted
+++ resolved
@@ -10,15 +10,10 @@
 # License for the specific language governing permissions and limitations under
 # the License.
 
-<<<<<<< HEAD
-from typing import Dict, List, Union
+import copy
+from typing import Any, Dict, List, Union
 
 import attr
-=======
-from typing import Any, Dict, List, Union
-
-import copy
->>>>>>> 438f940d
 import numpy as np
 import xarray as xr
 
@@ -26,7 +21,6 @@
 from .utilities import Vec3, FromDictMixin, iter_validator, attrs_array_converter
 
 
-<<<<<<< HEAD
 def create_turbines(mapping: Dict[str, dict]) -> Dict[str, Turbine]:
     return {t_id: Turbine.from_dict(config) for t_id, config in mapping.items()}
 
@@ -47,28 +41,11 @@
 
 
 @attr.s(auto_attribs=True)
-class Farm(FromDictMixin):
+class AttrsFarm(FromDictMixin):
     """Farm is where wind power plants should be instantiated from a YAML configuration
     file. The Farm will create a heterogenous set of turbines that compose a windfarm,
     validate the inputs, and then create a vectorized representation of the the turbine
     data.
-=======
-class FarmController:
-    def __init__(self, n_wind_speeds: int, n_wind_directions: int) -> None:
-        # TODO: This should hold the yaw settings for each turbine for each wind speed and wind direction
-
-        # Initialize the yaw settings to an empty array
-        # self.set_yaw_angles(np.array((0,)))
-        pass
-    
-    def set_yaw_angles(self, yaw_angles: Union[list, np.ndarray]) -> None:
-        self.yaw_angles = yaw_angles
-
-
-class Farm:
-    """
-    Farm is a class containing the objects that make up a FLORIS model.
->>>>>>> 438f940d
 
     Farm is the container class of the FLORIS package. It brings
     together all of the component objects after input (i.e., Turbine,
@@ -199,9 +176,83 @@
         """Sorts the turbines by the given dimension.
 
         Args:
-<<<<<<< HEAD
             by (str): The dimension to sort by; should be one of x or y.
-=======
+
+        Returns:
+            np.ndarray: The index order for retrieving data from `data_array` or any
+                other farm object.
+        """
+
+        if by == "x":
+            return np.argsort(self.layout_x)
+        elif by == "y":
+            return np.argsort(self.layout_y)
+        else:
+            raise ValueError("`by` must be set to one of 'x' or 'y'!")
+
+
+class FarmController:
+    def __init__(self, n_wind_speeds: int, n_wind_directions: int) -> None:
+        # TODO: This should hold the yaw settings for each turbine for each wind speed and wind direction
+
+        # Initialize the yaw settings to an empty array
+        # self.set_yaw_angles(np.array((0,)))
+        pass
+
+    def set_yaw_angles(self, yaw_angles: Union[list, np.ndarray]) -> None:
+        self.yaw_angles = yaw_angles
+
+
+class Farm:
+    """
+    Farm is a class containing the objects that make up a FLORIS model.
+
+    Farm is the container class of the FLORIS package. It brings
+    together all of the component objects after input (i.e., Turbine,
+    Wake, FlowField) and packages everything into the appropriate data
+    type. Farm should also be used as an entry point to probe objects
+    for generating output.
+    """
+
+    def __init__(self, input_dictionary: dict, turbine: Turbine):
+        """
+        Args:
+            input_dictionary (dict): The required keys in this dictionary
+                are:
+
+                    -   **wind_speed** (*list*): The wind speed measurements at
+                        hub height (m/s).
+                    -   **wind_x** (*list*): The x-coordinates of the wind
+                        speed measurements.
+                    -   **wind_y** (*list*): The y-coordinates of the wind
+                        speed measurements.
+                    -   **wind_direction** (*list*): The wind direction
+                        measurements (deg).
+                    -   **turbulence_intensity** (*list*): Turbulence intensity
+                        measurements at hub height (as a decimal fraction).
+                    -   **wind_shear** (*float*): The power law wind shear
+                        exponent.
+                    -   **wind_veer** (*float*): The vertical change in wind
+                        direction across the rotor.
+                    -   **air_density** (*float*): The air density (kg/m^3).
+                    -   **layout_x** (*list*): The x-coordinates of the
+                        turbines.
+                    -   **layout_y** (*list*): The y-coordinates of the
+                        turbines.
+
+            turbine (:py:obj:`~.turbine.Turbine`): The turbine models used
+                throughout the farm.
+            wake (:py:obj:`~.wake.Wake`): The wake model used to simulate the
+                freestream flow and wakes.
+        """
+        """
+        Converts input coordinates into :py:class:`~.utilities.Vec3` and
+        constructs the underlying mapping to :py:class:`~.turbine.Turbine`.
+        It is assumed that all arguments are of the same length and that the
+        Turbine at a particular index corresponds to the coordinate at the same
+        index in the layout arguments.
+
+        Args:
             layout_x ( list(float) ): X-coordinate of the turbine locations.
             layout_y ( list(float) ): Y-coordinate of the turbine locations.
             turbines ( list(float) ): Turbine objects corresponding to
@@ -220,31 +271,25 @@
             self.logger.error(err_msg, stack_info=True)
             raise ValueError(err_msg)
 
-        coordinates = [Vec3([x1, x2, turbine.hub_height]) for x1, x2 in list(zip(layout_x, layout_y))]        
+        coordinates = [
+            Vec3([x1, x2, turbine.hub_height])
+            for x1, x2 in list(zip(layout_x, layout_y))
+        ]
         self.turbine_map_dict = {c: copy.deepcopy(turbine) for c in coordinates}
 
         # Turbine control settings indexed by the turbine ID
         self.farm_controller = FarmController(len(input_dictionary["wind_speeds"]), 1)
-        self.farm_controller.set_yaw_angles( np.zeros( ( len(self.turbine_map_dict)) ) )
+        self.farm_controller.set_yaw_angles(np.zeros((len(self.turbine_map_dict))))
 
     def sorted_in_x_as_list(self):
         """
         Sorts the turbines based on their x-coordinates in ascending order.
->>>>>>> 438f940d
-
-        Returns:
-            np.ndarray: The index order for retrieving data from `data_array` or any
-                other farm object.
-        """
-<<<<<<< HEAD
-
-        if by == "x":
-            return np.argsort(self.layout_x)
-        elif by == "y":
-            return np.argsort(self.layout_y)
-        else:
-            raise ValueError("`by` must be set to one of 'x' or 'y'!")
-=======
+        Returns:
+            list((:py:class:`~.utilities.Vec3`, :py:class:`~.turbine.Turbine`)):
+            The sorted coordinates and corresponding turbines. This is a
+            list of tuples where each tuple contains the coordinate
+            and turbine in the first and last element, respectively.
+        """
         coords = sorted(self.turbine_map_dict, key=lambda coord: coord.x1)
         return [(c, self.turbine_map_dict[c]) for c in coords]
 
@@ -252,7 +297,6 @@
     def turbines(self):
         """
         Turbines contained in the :py:class:`~.turbine_map.TurbineMap`.
-
         Returns:
             list(:py:class:`floris.simulation.turbine.Turbine`)
         """
@@ -263,7 +307,6 @@
         """
         Coordinates of the turbines contained in the
         :py:class:`~.turbine_map.TurbineMap`.
-
         Returns:
             list(:py:class:`~.utilities.Vec3`)
         """
@@ -274,25 +317,10 @@
         """
         Contents of the internal Python dictionary mapping of the turbine
         and coordinates.
-
         Returns:
             dict_items: Iterable object containing tuples of key-value pairs
             where the first index is the coordinate
             (:py:class:`~.utilities.Vec3`) and the second index is the
             :py:class:`~.turbine.Turbine`.
         """
-        return self.turbine_map_dict.items()
-
-    def set_yaw_angles(self, yaw_angles: list, n_wind_speeds: int, n_wind_directions: int) -> None:
-        if len(yaw_angles) != len(self.items):
-            raise ValueError("Farm.set_yaw_angles: a yaw angle must be given for each turbine.")
-
-        # TODO: support a user-given yaw angle setting for each wind speed and wind direction
-        # self.farm_controller.set_yaw_angles(
-        #     np.reshape(
-        #         np.array([yaw_angles] * n_wind_speeds),  # broadcast
-        #         (len(self.items), n_wind_speeds)  # reshape
-        #     )
-        # )
-        self.farm_controller.set_yaw_angles(np.array(yaw_angles))
->>>>>>> 438f940d
+        return self.turbine_map_dict.items()