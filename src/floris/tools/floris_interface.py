# Copyright 2021 NREL
# Licensed under the Apache License, Version 2.0 (the "License"); you may not
# use this file except in compliance with the License. You may obtain a copy of
# the License at http://www.apache.org/licenses/LICENSE-2.0

# Unless required by applicable law or agreed to in writing, software
# distributed under the License is distributed on an "AS IS" BASIS, WITHOUT
# WARRANTIES OR CONDITIONS OF ANY KIND, either express or implied. See the
# License for the specific language governing permissions and limitations under
# the License.

# See https://floris.readthedocs.io for documentation


from __future__ import annotations

import copy
from typing import Any
from pathlib import Path
from itertools import repeat, product
from multiprocessing import cpu_count
from multiprocessing.pool import Pool

import attr
import numpy as np
import pandas as pd
import numpy.typing as npt
import matplotlib.pyplot as plt
from scipy.stats import norm
from numpy.lib.arraysetops import unique

from floris.utilities import Vec3, attrs_array_converter
from floris.simulation import Farm, Floris, FlowField, WakeModelManager
from floris.logging_manager import LoggerBase
<<<<<<< HEAD
from floris.tools.cut_plane import get_plane_from_flow_data
from floris.tools.flow_data import FlowData
from floris.simulation.turbine import Ct, power, axial_induction, average_velocity
from floris.tools.interface_utilities import get_params, set_params, show_params


# from .cut_plane import CutPlane, change_resolution, get_plane_from_flow_data
# from .visualization import visualize_cut_plane
# from .layout_functions import visualize_layout, build_turbine_loc


NDArrayFloat = npt.NDArray[np.float64]


DEFAULT_UNCERTAINTY = {"std_wd": 4.95, "std_yaw": 1.75, "pmf_res": 1.0, "pdf_cutoff": 0.995}
=======
from floris.simulation import Floris

from floris.tools.cut_plane import CutPlane, change_resolution, get_plane_from_flow_data
from floris.tools.interface_utilities import show_params
# from .flow_data import FlowData
# from .visualization import visualize_cut_plane
>>>>>>> 517ad9a1


def global_calc_one_AEP_case(FlorisInterface, wd, ws, freq, yaw=None):
    return FlorisInterface._calc_one_AEP_case(wd, ws, freq, yaw)


def _generate_uncertainty_parameters(unc_options: dict, unc_pmfs: dict) -> dict:
    """Generates the uncertainty parameters for `FlorisInterface.get_farm_power` and
    `FlorisInterface.get_turbine_power` for more details.

    Args:
        unc_options (dict): See `FlorisInterface.get_farm_power` or `FlorisInterface.get_turbine_power`.
        unc_pmfs (dict): See `FlorisInterface.get_farm_power` or `FlorisInterface.get_turbine_power`.

    Returns:
        dict: [description]
    """
    if (unc_options is None) & (unc_pmfs is None):
        unc_options = DEFAULT_UNCERTAINTY

    if unc_pmfs is not None:
        return unc_pmfs

    wd_unc = np.zeros(1)
    wd_unc_pmf = np.ones(1)
    yaw_unc = np.zeros(1)
    yaw_unc_pmf = np.ones(1)

    # create normally distributed wd and yaw uncertaitny pmfs if appropriate
    if unc_options["std_wd"] > 0:
        wd_bnd = int(np.ceil(norm.ppf(unc_options["pdf_cutoff"], scale=unc_options["std_wd"]) / unc_options["pmf_res"]))
        bound = wd_bnd * unc_options["pmf_res"]
        wd_unc = np.linspace(-1 * bound, bound, 2 * wd_bnd + 1)
        wd_unc_pmf = norm.pdf(wd_unc, scale=unc_options["std_wd"])
        wd_unc_pmf /= np.sum(wd_unc_pmf)  # normalize so sum = 1.0

    if unc_options["std_yaw"] > 0:
        yaw_bnd = int(
            np.ceil(norm.ppf(unc_options["pdf_cutoff"], scale=unc_options["std_yaw"]) / unc_options["pmf_res"])
        )
        bound = yaw_bnd * unc_options["pmf_res"]
        yaw_unc = np.linspace(-1 * bound, bound, 2 * yaw_bnd + 1)
        yaw_unc_pmf = norm.pdf(yaw_unc, scale=unc_options["std_yaw"])
        yaw_unc_pmf /= np.sum(yaw_unc_pmf)  # normalize so sum = 1.0

    unc_pmfs = {
        "wd_unc": wd_unc,
        "wd_unc_pmf": wd_unc_pmf,
        "yaw_unc": yaw_unc,
        "yaw_unc_pmf": yaw_unc_pmf,
    }
    return unc_pmfs


def correct_for_all_combinations(
    wd: NDArrayFloat,
    ws: NDArrayFloat,
    freq: NDArrayFloat,
    yaw: NDArrayFloat | None = None,
) -> tuple[NDArrayFloat]:
    """Computes the probabilities for the complete windrose from the desired wind
    direction and wind speed combinations and their associated probabilities so that
    any undesired combinations are filled with a 0.0 probability.

    Args:
        wd (NDArrayFloat): List or array of wind direction values.
        ws (NDArrayFloat): List or array of wind speed values.
        freq (NDArrayFloat): Frequencies corresponding to wind
            speeds and directions in wind rose with dimensions
            (N wind directions x N wind speeds).
        yaw (NDArrayFloat | None): The corresponding yaw angles for each of the wind
            direction and wind speed combinations, or None. Defaults to None.

    Returns:
        NDArrayFloat, NDArrayFloat, NDArrayFloat: The unique wind directions, wind
            speeds, and the associated probability of their combination combinations in
            an array of shape (N wind directions x N wind speeds).
    """

    combos_to_compute = np.array(list(zip(wd, ws, freq)))

    unique_wd = wd.unique()
    unique_ws = ws.unique()
    all_combos = np.array(list(product(unique_wd, unique_ws)), dtype=float)
    all_combos = np.hstack((all_combos, np.zeros((all_combos.shape[0], 1), dtype=float)))
    expanded_yaw = np.array([None] * all_combos.shape[0]).reshape(unique_wd.size, unique_ws.size)

    ix_match = [np.where((all_combos[:, :2] == combo[:2]).all(1))[0][0] for combo in combos_to_compute]
    all_combos[ix_match, 2] = combos_to_compute[:, 2]
    if yaw is not None:
        expanded_yaw[ix_match] = yaw
    freq = all_combos.T[2].reshape((unique_wd.size, unique_ws.size))
    return unique_wd, unique_ws, freq


@attr.s(auto_attribs=True)
class FlorisInterface(LoggerBase):
    """
    FlorisInterface provides a high-level user interface to many of the
    underlying methods within the FLORIS framework. It is meant to act as a
    single entry-point for the majority of users, simplifying the calls to
    methods on objects within FLORIS.

    Args:
        configuration (:py:obj:`dict`): The Floris configuration dictarionary, JSON file,
            or YAML file. The configuration should have the following inputs specified.
                - **flow_field**: See `floris.simulation.flow_field.FlowField` for more details.
                - **farm**: See `floris.simulation.farm.Farm` for more details.
                - **turbine**: See `floris.simulation.turbine.Turbine` for more details.
                - **wake**: See `floris.simulation.wake.WakeManager` for more details.
                - **logging**: See `floris.simulation.floris.Floris` for more details.
    """

    configuration: dict | str | Path
    floris: Floris = attr.ib(init=False)
    unique_copy_id: int = attr.ib(init=False)

    def __attrs_post_init__(self) -> None:
        self.create_floris()
        self.unique_copy_id = 1

    def create_floris(self) -> None:
        if isinstance(self.configuration, (str, Path)):
            self.configuration = Path(self.configuration).resolve()
            if self.configuration.suffix in (".yml", ".yaml"):
                self.floris = Floris.from_yaml(self.configuration)
            elif self.configuration.suffix == ".json":
                self.floris = Floris.from_json(self.configuration)
            else:
                raise ValueError(
                    "The Floris `configuration` file inputs must be of type YAML", "(.yml or .yaml) or JSON (.json)."
                )
        elif isinstance(self.configuration, dict):
            self.floris = Floris.from_dict(self.configuration)
        else:
            raise TypeError("The Floris `configuration` must of type 'dict', 'str', or 'Path'.")

    def calculate_wake(
        self,
        yaw_angles: NDArrayFloat | list[float] | None = None,
        no_wake: bool = False,
        points: NDArrayFloat | list[float] | None = None,
        track_n_upstream_wakes: bool = False,
    ) -> None:
        """
        Wrapper to the :py:meth:`~.Farm.set_yaw_angles` and
        :py:meth:`~.FlowField.calculate_wake` methods.

        Args:
            yaw_angles (NDArrayFloat | list[float] | None, optional): Turbine yaw angles.
                Defaults to None.
            no_wake: (bool, optional): When *True* updates the turbine
                quantities without calculating the wake or adding the
                wake to the flow field. Defaults to *False*.
            points: (NDArrayFloat | list[float] | None, optional): The x, y, and z
                coordinates at which the flow field velocity is to be recorded. Defaults
                to None.
            track_n_upstream_wakes (bool, optional): When *True*, will keep track of the
                number of upstream wakes a turbine is experiencing. Defaults to *False*.
        """
<<<<<<< HEAD
        if yaw_angles is not None:
            yaw_angles = np.array(yaw_angles)
            self.floris.farm.farm_controller.set_yaw_angles(yaw_angles)

        # TODO: These inputs need to be mapped
        # self.floris.flow_field.calculate_wake(
        #     no_wake=no_wake,
        #     points=points,
        #     track_n_upstream_wakes=track_n_upstream_wakes,
        # )
        self.floris.steady_state_atmospheric_condition()

    def reinitialize_flow_field(
        self,
        wind_speed: list[float] | NDArrayFloat | None = None,
        wind_direction: list[float] | NDArrayFloat | None = None,
        wind_rose_probability: list[float] | NDArrayFloat | None = None,
        wind_layout: list[float] | NDArrayFloat | None = None,
        wind_shear: float | None = None,
        wind_veer: float | None = None,
        specified_wind_height: float | None = None,
        turbulence_intensity=None,
        turbulence_kinetic_energy=None,
        air_density: float | None = None,
        wake: WakeModelManager = None,
        layout_array: list[list[float]] | NDArrayFloat | None = None,
        turbine_id: list[str] | None = None,
        wtg_id: list[str] | None = None,
        with_resolution: float | None = None,
    ):
        """
        Wrapper to :py:meth:`~.flow_field.reinitialize_flow_field`. All input
        values are used to update the :py:class:`~.flow_field.FlowField`
        instance.

        Args:
            wind_speed (list[float] | NDArrayFloat | None, optional): Background wind
                speed. Defaults to None.
            wind_direction (list[float] | NDArrayFloat | None, optional): Background
                wind direction. Defaults to None.
            wind_rose_probability (list[float] | NDArrayFloat | None, optional): The
                probability for each wind direction and wind speed combination, with
                shape (N wind directions, N wind_speeds)
            wind_layout (tuple, optional): Tuple of x- and y-locations of wind speed
                measurements. Defaults to None.
            wind_shear (float | None, optional): Shear exponent. Defaults to None.
            wind_veer (float | None, optional): Direction change over rotor. Defaults
                to None.
            specified_wind_height (float | None, optional): Specified wind height for
                shear. Defaults to None.
            turbulence_intensity (list, optional): Background turbulence
                intensity. Defaults to None.
            turbulence_kinetic_energy (list, optional): Background turbulence
                kinetic energy. Defaults to None.
            air_density (float | None, optional): Ambient air density. Defaults to None.
            wake (:py:class:`~.wake.WakeModelManager` | None, optional): A container
                class :py:class:`~.wake.WakeModelManager` with wake model information
                used to calculate the flow field. Defaults to None.
            layout_array (tuple[list[float]] | NDArrayFloat | None, optional): Array of
                x- and y-locations of wind turbines, with shape (2 x N turbines).
                Defaults to None.
            turbine_id (list[str]| None, optional): The turbine mapping for each of the
                turbines on the wind farm. This **must** be used if `layout_array` uses a
                different number of turbines than the original model and this is a
                multi turbine type farm.
            wtg_id (list[str]| None, optional): The description for each of the
                turbines on the wind farm. This should be used if there is a new number
                of turbines in `layout_array`.
            with_resolution (float, optional): Resolution of output flow_field. Defaults
                to None.
        """
        reinitialize_farm = False
        farm = {}
        flow_field_dict = self.floris.flow_field._asdict()
        if wind_speed is not None:
            flow_field_dict["wind_speeds"] = wind_speed
            reinitialize_farm = True
        if wind_direction is not None:
            flow_field_dict["wind_directions"] = wind_direction
            reinitialize_farm = True
        if wind_rose_probability is not None:
            flow_field_dict["probability"] = wind_rose_probability
        else:
            flow_field_dict.pop("probability")
        if wind_shear is not None:
            flow_field_dict["wind_shear"] = wind_shear
        if wind_veer is not None:
            flow_field_dict["wind_veer"] = wind_veer
        if specified_wind_height is not None:
            flow_field_dict["reference_wind_height"] = specified_wind_height
        if air_density is not None:
            flow_field_dict["air_density"] = air_density
        if wake is not None:
            self.floris.wake = wake
        if wind_layout:
            pass  # TODO: will need for heterogeneous flow
        if turbulence_intensity is not None:
            pass  # TODO: this should be in the code, but maybe got skipped?
        if turbulence_kinetic_energy is not None:
            pass  # TODO: not needed until GCH
        if with_resolution is not None:
            # TODO: Update  whereever this goes
            # TODO: This is the grid_resolution, so the xxGrid will have to be updated, except that grid_resolution is is Vec3, or int
            # NOTE: probably not needed because this was for v2 Curl functionality, and we're adding a Curl solver
            pass

        self.floris.flow_field = FlowField.from_dict(flow_field_dict)
        if reinitialize_farm:
            farm = farm = self.floris.farm._asdict()

        x = self.floris.farm.layout_x
        if layout_array is not None:
            x, y = layout_array
            # Recreating a Farm object to avoid errors if new and original layouts are different sizes
            farm = self.floris.farm._asdict()
            farm["layout_x"] = x
            farm["layout_y"] = y
            reinitialize_farm = True

        turbine_id_check = len(x) != self.floris.farm.n_turbines
        turbine_id_check &= len(self.floris.farm.turbine_map) > 1

        # Check that turbine_id has bee provided if required
        if turbine_id is None and turbine_id_check:
            raise ValueError(
                "`turbine_id` must be provided if the layout is changing and there are " "multiple turbine types!"
            )

        # If no value is assigned, then create turbine_id
        if turbine_id is None and reinitialize_farm:
            farm["turbine_id"] = [[*self.floris.farm.turbine_map][0]] * len(farm["layout_x"])
            reinitialize_farm = True

        # Assign the new turbine_id if one is input
        if turbine_id is not None:
            if farm == {}:
                farm = self.floris.farm._asdict()
            farm["turbine_id"] = turbine_id
            reinitialize_farm = True

        if wtg_id is None and reinitialize_farm:
            if len(self.floris.farm.wtg_id) != len(farm["layout_x"]):
                farm.pop("wtg_id")
        if wtg_id is not None:
            if farm == {}:
                farm = self.floris.farm._asdict()
            farm["wtg_id"] = wtg_id
            reinitialize_farm = True

        if reinitialize_farm:
            farm["wind_directions"] = self.floris.flow_field.wind_directions
            farm["wind_speeds"] = self.floris.flow_field.wind_speeds
            self.floris.farm = Farm.from_dict(farm)
=======
        self.floris.steady_state_atmospheric_condition()
>>>>>>> 517ad9a1

    def get_plane_of_points(
        self,
        # x1_resolution=200,
        # x2_resolution=200,
        normal_vector="z",
        x3_value=100,
        x1_bounds=None,
        x2_bounds=None,
    ):
        """
        Calculates velocity values through the
        :py:meth:`~.FlowField.calculate_wake` method at points in plane
        specified by inputs.

        Args:
            x1_resolution (float, optional): Output array resolution.
                Defaults to 200 points.
            x2_resolution (float, optional): Output array resolution.
                Defaults to 200 points.
            normal_vector (string, optional): Vector normal to plane.
                Defaults to z.
            x3_value (float, optional): Value of normal vector to slice through.
                Defaults to 100.
            x1_bounds (tuple, optional): Limits of output array (in m).
                Defaults to None.
            x2_bounds (tuple, optional): Limits of output array (in m).
                Defaults to None.

        Returns:
            :py:class:`pandas.DataFrame`: containing values of x1, x2, u, v, w
        """
<<<<<<< HEAD
        # Get a copy for the flow field so don't change underlying grid points
        flow_field = copy.deepcopy(self.floris.flow_field)

        if hasattr(self.floris.wake.velocity_model, "requires_resolution"):
            if self.floris.wake.velocity_model.requires_resolution:

                # If this is a gridded model, must extract from full flow field
                self.logger.info(
                    "Model identified as %s requires use of underlying grid points"
                    % self.floris.flow_field.wake.velocity_model.model_string
                )

                # Get the flow data and extract the plane using it
                flow_data = self.get_flow_data()
                return get_plane_from_flow_data(flow_data, normal_vector=normal_vector, x3_value=x3_value)

        coords = np.array([c.elements for c in self.floris.farm.coordinates])
        x, y, _ = coords.T
        max_diameter = max(self.floris.farm.rotor_diameter)
        hub_height = self.floris.farm.hub_height[0]
=======
        # If x1 and x2 bounds are not provided, use rules of thumb
        max_diameter = np.max(self.floris.farm.rotor_diameter)
        hub_height = self.floris.farm.hub_height
        coords = self.floris.farm.coordinates

        x = [coord.x1 for coord in coords]
        y = [coord.x2 for coord in coords]
>>>>>>> 517ad9a1

        if normal_vector == "z":  # Rules of thumb for horizontal plane
            if x1_bounds is None:
                x1_bounds = (min(x) - 2 * max_diameter, max(x) + 10 * max_diameter)

            if x2_bounds is None:
                x2_bounds = (min(y) - 2 * max_diameter, max(y) + 2 * max_diameter)

        if normal_vector == "x":  # Rules of thumb for cut plane plane
            if x1_bounds is None:
                x1_bounds = (min(y) - 2 * max_diameter, max(y) + 2 * max_diameter)

            if x2_bounds is None:
                x2_bounds = (10, hub_height * 2)

        if normal_vector == "y":  # Rules of thumb for cut plane plane
            if x1_bounds is None:
                x1_bounds = (min(x) - 2 * max_diameter, max(x) + 10 * max_diameter)

            if x2_bounds is None:
                x2_bounds = (10, hub_height * 2)

<<<<<<< HEAD
        # Set up the points to test
        x1_array = np.linspace(x1_bounds[0], x1_bounds[1], num=x1_resolution)
        x2_array = np.linspace(x2_bounds[0], x2_bounds[1], num=x2_resolution)

        # Grid the points and flatten
        x1_array, x2_array = np.meshgrid(x1_array, x2_array)
        x1_array = x1_array.flatten()
        x2_array = x2_array.flatten()
        x3_array = np.ones_like(x1_array) * x3_value

        # Create the points matrix
        if normal_vector == "z":
            points = np.row_stack((x1_array, x2_array, x3_array))
        if normal_vector == "x":
            points = np.row_stack((x3_array, x1_array, x2_array))
        if normal_vector == "y":
            points = np.row_stack((x1_array, x3_array, x2_array))

        # Recalculate wake with these points
        # TODO: Calculate wake inputs need to be mapped
        raise_error = True
        if raise_error:
            raise NotImplementedError("The specific points functionality is still undefined")
        flow_field.calculate_wake(points=points)

=======
>>>>>>> 517ad9a1
        # Get results vectors
        x_flat = self.floris.grid.x[0, 0].flatten()
        y_flat = self.floris.grid.y[0, 0].flatten()
        z_flat = self.floris.grid.z[0, 0].flatten()
        u_flat = self.floris.flow_field.u[0, 0].flatten()
        v_flat = self.floris.flow_field.v[0, 0].flatten()
        w_flat = self.floris.flow_field.w[0, 0].flatten()

        # Create a df of these
        if normal_vector == "z":
            df = pd.DataFrame(
                {
                    "x1": x_flat,
                    "x2": y_flat,
                    "x3": z_flat,
                    "u": u_flat,
                    "v": v_flat,
                    "w": w_flat,
                }
            )
        if normal_vector == "x":
            df = pd.DataFrame(
                {
                    "x1": y_flat,
                    "x2": z_flat,
                    "x3": x_flat,
                    "u": u_flat,
                    "v": v_flat,
                    "w": w_flat,
                }
            )
        if normal_vector == "y":
            df = pd.DataFrame(
                {
                    "x1": x_flat,
                    "x2": z_flat,
                    "x3": y_flat,
                    "u": u_flat,
                    "v": v_flat,
                    "w": w_flat,
                }
            )

        # Subset to plane
        # TODO: How to ensure that a plane exists at the hub height?
        df = df[np.isclose(df.x3, x3_value, atol=0.1, rtol=0.0)]

        # Drop duplicates
        df = df.drop_duplicates()

        # Sort values of df to make sure plotting is acceptable
        df = df.sort_values(["x2", "x1"]).reset_index(drop=True)

        return df

    def get_set_of_points(self, x_points, y_points, z_points):
        """
        Calculates velocity values through the
        :py:meth:`~.FlowField.calculate_wake` method at points specified by
        inputs.

        Args:
            x_points (float): X-locations to get velocity values at.
            y_points (float): Y-locations to get velocity values at.
            z_points (float): Z-locations to get velocity values at.

        Returns:
            :py:class:`pandas.DataFrame`: containing values of x, y, z, u, v, w
        """
        # Get a copy for the flow field so don't change underlying grid points
        flow_field = copy.deepcopy(self.floris.flow_field)

        if hasattr(self.floris.wake.velocity_model, "requires_resolution"):
            if self.floris.velocity_model.requires_resolution:

                # If this is a gridded model, must extract from full flow field
                self.logger.info(
                    "Model identified as %s requires use of underlying grid print"
                    % self.floris.wake.velocity_model.model_string
                )
                self.logger.warning("FUNCTION NOT AVAILABLE CURRENTLY")

        # Set up points matrix
        points = np.row_stack((x_points, y_points, z_points))

        # TODO: Calculate wake inputs need to be mapped
        raise_error = True
        if raise_error:
            raise NotImplementedError("Additional point calculation is not yet supported!")
        # Recalculate wake with these points
        flow_field.calculate_wake(points=points)

        # Get results vectors
        x_flat = flow_field.x.flatten()
        y_flat = flow_field.y.flatten()
        z_flat = flow_field.z.flatten()
        u_flat = flow_field.u.flatten()
        v_flat = flow_field.v.flatten()
        w_flat = flow_field.w.flatten()

        df = pd.DataFrame(
            {
                "x": x_flat,
                "y": y_flat,
                "z": z_flat,
                "u": u_flat,
                "v": v_flat,
                "w": w_flat,
            }
        )

        # Subset to points requests
        df = df[df.x.isin(x_points)]
        df = df[df.y.isin(y_points)]
        df = df[df.z.isin(z_points)]

        # Drop duplicates
        df = df.drop_duplicates()

        # Return the dataframe
        return df

    def get_hor_plane(
        self,
        height=None,
        # x_resolution=200,
        # y_resolution=200,
        x_bounds=None,
        y_bounds=None,
    ):
        """
        Shortcut method to instantiate a :py:class:`~.tools.cut_plane.CutPlane`
        object containing the velocity field in a horizontal plane cut through
        the simulation domain at a specific height.

        Args:
            height (float): Height of cut plane. Defaults to Hub-height.
            x_resolution (float, optional): Output array resolution.
                Defaults to 200 points.
            y_resolution (float, optional): Output array resolution.
                Defaults to 200 points.
            x_bounds (tuple, optional): Limits of output array (in m).
                Defaults to None.
            y_bounds (tuple, optional): Limits of output array (in m).
                Defaults to None.

        Returns:
            :py:class:`~.tools.cut_plane.CutPlane`: containing values
            of x, y, u, v, w
        """
        # If height not provided, use the hub height
        if height is None:
<<<<<<< HEAD
            height = self.floris.farm.hub_height[0, 0, 0]  # TODO: needs multi-turbine support
=======
            height = self.floris.farm.hub_height
>>>>>>> 517ad9a1
            self.logger.info("Default to hub height = %.1f for horizontal plane." % height)

        # Get the points of data in a dataframe
        df = self.get_plane_of_points(
            # x1_resolution=x_resolution,
            # x2_resolution=y_resolution,
            normal_vector="z",
            x3_value=height,
            x1_bounds=x_bounds,
            x2_bounds=y_bounds,
        )

        # Compute and return the cutplane
        hor_plane = CutPlane(df)
<<<<<<< HEAD
        if self.floris.wake.velocity_model.model_grid_resolution is not None:
            hor_plane = change_resolution(
                hor_plane,
                resolution=(
                    self.floris.wake.velocity_model.model_grid_resolution.x1,
                    self.floris.wake.velocity_model.model_grid_resolution.x2,
                ),
            )
=======
        # if self.floris.farm.wake.velocity_model.model_grid_resolution is not None:
        #     hor_plane = change_resolution(
        #         hor_plane,
        #         resolution=(
        #             self.floris.farm.wake.velocity_model.model_grid_resolution.x1,
        #             self.floris.farm.wake.velocity_model.model_grid_resolution.x2,
        #         ),
        #     )
>>>>>>> 517ad9a1
        return hor_plane

    def get_cross_plane(self,
        x_loc,
        # y_resolution=200,
        # z_resolution=200,
        y_bounds=None,
        z_bounds=None
    ):
        """
        Shortcut method to instantiate a :py:class:`~.tools.cut_plane.CutPlane`
        object containing the velocity field in a vertical plane cut through
        the simulation domain perpendicular to the background flow at a
        specified downstream location.

        Args:
            x_loc (float): Downstream location of cut plane.
            y_resolution (float, optional): Output array resolution.
                Defaults to 200 points.
            z_resolution (float, optional): Output array resolution.
                Defaults to 200 points.
            y_bounds (tuple, optional): Limits of output array (in m).
                Defaults to None.
            z_bounds (tuple, optional): limits of output array (in m).
                Defaults to None.

        Returns:
            :py:class:`~.tools.cut_plane.CutPlane`: containing values
            of y, z, u, v, w
        """
        # Get the points of data in a dataframe
        df = self.get_plane_of_points(
            # x1_resolution=y_resolution,
            # x2_resolution=z_resolution,
            normal_vector="x",
            x3_value=x_loc,
            x1_bounds=y_bounds,
            x2_bounds=z_bounds,
        )

        # Compute and return the cutplane
        return CutPlane(df)

    def get_y_plane(self, y_loc, x_resolution=200, z_resolution=200, x_bounds=None, z_bounds=None):
        """
        Shortcut method to instantiate a :py:class:`~.tools.cut_plane.CutPlane`
        object containing the velocity field in a vertical plane cut through
        the simulation domain at parallel to the background flow at a specified
        spanwise location.

        Args:
            y_loc (float): Spanwise location of cut plane.
            x_resolution (float, optional): Output array resolution.
                Defaults to 200 points.
            z_resolution (float, optional): Output array resolution.
                Defaults to 200 points.
            x_bounds (tuple, optional): Limits of output array (in m).
                Defaults to None.
            z_bounds (tuple, optional): limits of output array (in m).
                Defaults to None.

        Returns:
            :py:class:`~.tools.cut_plane.CutPlane`: containing values
            of x, z, u, v, w
        """
        # Get the points of data in a dataframe
        df = self.get_plane_of_points(
            x1_resolution=x_resolution,
            x2_resolution=z_resolution,
            normal_vector="y",
            x3_value=y_loc,
            x1_bounds=x_bounds,
            x2_bounds=z_bounds,
        )

        # Compute and return the cutplane
        return CutPlane(df)

    def get_flow_data(self, resolution=None, grid_spacing=10, velocity_deficit=False):
        """
        Generate :py:class:`~.tools.flow_data.FlowData` object corresponding to
        active FLORIS instance.

        Velocity and wake models requiring calculation on a grid implement a
        discretized domain at resolution **grid_spacing**. This is distinct
        from the resolution of the returned flow field domain.

        Args:
            resolution (float, optional): Resolution of output data.
                Only used for wake models that require spatial
                resolution (e.g. curl). Defaults to None.
            grid_spacing (int, optional): Resolution of grid used for
                simulation. Model results may be sensitive to resolution.
                Defaults to 10.
            velocity_deficit (bool, optional): When *True*, normalizes velocity
                with respect to initial flow field velocity to show relative
                velocity deficit (%). Defaults to *False*.

        Returns:
            :py:class:`~.tools.flow_data.FlowData`: FlowData object
        """

        if resolution is None:
            if not self.floris.wake.velocity_model.requires_resolution:
                self.logger.info("Assuming grid with spacing %d" % grid_spacing)
                (
                    xmin,
                    xmax,
                    ymin,
                    ymax,
                    zmin,
                    zmax,
                ) = self.floris.flow_field.domain_bounds  # TODO: No grid attribute within FlowField
                resolution = Vec3(
                    1 + (xmax - xmin) / grid_spacing,
                    1 + (ymax - ymin) / grid_spacing,
                    1 + (zmax - zmin) / grid_spacing,
                )
            else:
                self.logger.info("Assuming model resolution")
                resolution = self.floris.wake.velocity_model.model_grid_resolution

        # Get a copy for the flow field so don't change underlying grid points
        flow_field = copy.deepcopy(self.floris.flow_field)

        if (
            flow_field.wake.velocity_model.requires_resolution
            and flow_field.wake.velocity_model.model_grid_resolution != resolution
        ):
            self.logger.warning(
                "WARNING: The current wake velocity model contains a "
                + "required grid resolution; the Resolution given to "
                + "FlorisInterface.get_flow_field is ignored."
            )
            resolution = flow_field.wake.velocity_model.model_grid_resolution
        flow_field.reinitialize_flow_field(with_resolution=resolution)  # TODO: Not implemented
        self.logger.info(resolution)
        # print(resolution)
        flow_field.steady_state_atmospheric_condition()

        order = "f"
        x = flow_field.x.flatten(order=order)
        y = flow_field.y.flatten(order=order)
        z = flow_field.z.flatten(order=order)

        u = flow_field.u.flatten(order=order)
        v = flow_field.v.flatten(order=order)
        w = flow_field.w.flatten(order=order)

        # find percent velocity deficit
        if velocity_deficit:
            u = abs(u - flow_field.u_initial.flatten(order=order)) / flow_field.u_initial.flatten(order=order) * 100
            v = abs(v - flow_field.v_initial.flatten(order=order)) / flow_field.v_initial.flatten(order=order) * 100
            w = abs(w - flow_field.w_initial.flatten(order=order)) / flow_field.w_initial.flatten(order=order) * 100

        # Determine spacing, dimensions and origin
        unique_x = np.sort(np.unique(x))
        unique_y = np.sort(np.unique(y))
        unique_z = np.sort(np.unique(z))
        spacing = Vec3(
            unique_x[1] - unique_x[0],
            unique_y[1] - unique_y[0],
            unique_z[1] - unique_z[0],
        )
        dimensions = Vec3(len(unique_x), len(unique_y), len(unique_z))
        origin = Vec3(0.0, 0.0, 0.0)
        return FlowData(x, y, z, u, v, w, spacing=spacing, dimensions=dimensions, origin=origin)

    def get_yaw_angles(self):
        """
        Reports yaw angles of wind turbines within the active
        :py:class:`~.turbine_map.TurbineMap` accessible as
        FlorisInterface.floris.tarm.turbine_map.turbines.yaw_angle.

        Returns:
            np.array: Wind turbine yaw angles.
        """
<<<<<<< HEAD
        return self.floris.farm.farm_controller.yaw_angles

    def _get_turbine_powers(self) -> NDArrayFloat:
        """Calculates the power at each turbine in the windfarm.

        Returns:
            NDArrayFloat: [description]
        """
        air_density = np.full(
            (
                self.floris.flow_field.n_wind_directions,
                self.floris.flow_field.n_wind_speeds,
                self.floris.farm.n_turbines,
            ),
            self.floris.flow_field.air_density,
        )
        farm_power = power(
            air_density=air_density,
            velocities=self.floris.flow_field.u,
            yaw_angle=self.floris.farm.farm_controller.yaw_angles,
            pP=self.floris.farm.pP,
            power_interp=self.floris.farm.power_interp,
        )
        return farm_power
=======
        # yaw_angles = [turbine.yaw_angle for turbine in self.floris.farm.turbine_map.turbines]
        # return yaw_angles
        return self.floris.farm.farm_controller.yaw_angles
>>>>>>> 517ad9a1

    def get_farm_power(
        self,
        include_unc=False,
        unc_pmfs=None,
        unc_options=None,
        no_wake=False,
        use_turbulence_correction=False,
    ):
        """
        Report wind plant power from instance of floris. Optionally includes
        uncertainty in wind direction and yaw position when determining power.
        Uncertainty is included by computing the mean wind farm power for a
        distribution of wind direction and yaw position deviations from the
        original wind direction and yaw angles.

        Args:
            include_unc (bool): When *True*, uncertainty in wind direction
                and/or yaw position is included when determining wind farm
                power. Defaults to *False*.
            unc_pmfs (dictionary, optional): A dictionary containing optional
                probability mass functions describing the distribution of wind
                direction and yaw position deviations when wind direction and/or
                yaw position uncertainty is included in the power calculations.
                Contains the following key-value pairs:

                -   **wd_unc** (*np.array*): Wind direction deviations from the
                    original wind direction.
                -   **wd_unc_pmf** (*np.array*): Probability of each wind
                    direction deviation in **wd_unc** occuring.
                -   **yaw_unc** (*np.array*): Yaw angle deviations from the
                    original yaw angles.
                -   **yaw_unc_pmf** (*np.array*): Probability of each yaw angle
                    deviation in **yaw_unc** occuring.

                Defaults to None, in which case default PMFs are calculated
                using values provided in **unc_options**.
            unc_options (dictionary, optional): A dictionary containing values
                used to create normally-distributed, zero-mean probability mass
                functions describing the distribution of wind direction and yaw
                position deviations when wind direction and/or yaw position
                uncertainty is included. This argument is only used when
                **unc_pmfs** is None and contains the following key-value pairs:

                -   **std_wd** (*float*): A float containing the standard
                    deviation of the wind direction deviations from the
                    original wind direction.
                -   **std_yaw** (*float*): A float containing the standard
                    deviation of the yaw angle deviations from the original yaw
                    angles.
                -   **pmf_res** (*float*): A float containing the resolution in
                    degrees of the wind direction and yaw angle PMFs.
                -   **pdf_cutoff** (*float*): A float containing the cumulative
                    distribution function value at which the tails of the
                    PMFs are truncated.

                Defaults to None. Initializes to {'std_wd': 4.95, 'std_yaw':
                1.75, 'pmf_res': 1.0, 'pdf_cutoff': 0.995}.
            no_wake: (bool, optional): When *True* updates the turbine
                quantities without calculating the wake or adding the
                wake to the flow field. Defaults to *False*.
            use_turbulence_correction: (bool, optional): When *True* uses a
                turbulence parameter to adjust power output calculations.
                Defaults to *False*.

        Returns:
            float: Sum of wind turbine powers.
        """
        # TODO: Turbulence correction used in the power calculation, but may not be in
        # the model yet
        # TODO: Turbines need a switch for using turbulence correction
        # TODO: Uncomment out the following two lines once the above are resolved
        # for turbine in self.floris.farm.turbines:
        #     turbine.use_turbulence_correction = use_turbulence_correction

        if include_unc:
            unc_pmfs = _generate_uncertainty_parameters(unc_options, unc_pmfs)

            # TODO: The original form of this is:
            # self.floris.farm.wind_map.input_direction[0], but it's unclear why we're
            # capping at just the first wind direction. Should this behavior be kept?
            # I'm unsure as to how the first wind direction is the original, so it could
            # just be a naming thing that's throwing me off....
            wd_orig = self.floris.flow_field.wind_directions

            yaw_angles = self.get_yaw_angles()
            self.reinitialize_flow_field(wind_direction=wd_orig + unc_pmfs["wd_unc"])
            power_at_yaw = [
                self.get_farm_power_for_yaw_angle(yaw_angles + delta_yaw, no_wake=no_wake)
                for delta_yaw in unc_pmfs["yaw_unc"]
            ]
            mean_farm_power = unc_pmfs["wd_unc_pmf"] * unc_pmfs["yaw_unc_pmf"] * np.array(power_at_yaw)

            # reinitialize with original values
            self.reinitialize_flow_field(wind_direction=wd_orig)
            self.calculate_wake(yaw_angles=yaw_angles, no_wake=no_wake)
            return mean_farm_power

        return self._get_turbine_powers().sum()

    def get_turbine_layout(self, z=False):
        """
        Get turbine layout

        Args:
            z (bool): When *True*, return lists of x, y, and z coords,
            otherwise, return x and y only. Defaults to *False*.

        Returns:
            np.array: lists of x, y, and (optionally) z coordinates of
                      each turbine
        """
        xcoords, ycoords, zcoords = np.array([c.elements for c in self.floris.farm.coordinates]).T
        if z:
            return xcoords, ycoords, zcoords
        else:
            return xcoords, ycoords

    def get_turbine_power(
        self,
        include_unc=False,
        unc_pmfs=None,
        unc_options=None,
        no_wake=False,
        use_turbulence_correction=False,
    ):
        """
        Report power from each wind turbine.

        Args:
            include_unc (bool): If *True*, uncertainty in wind direction
                and/or yaw position is included when determining turbine
                powers. Defaults to *False*.
            unc_pmfs (dictionary, optional): A dictionary containing optional
                probability mass functions describing the distribution of wind
                direction and yaw position deviations when wind direction and/or
                yaw position uncertainty is included in the power calculations.
                Contains the following key-value pairs:

                -   **wd_unc** (*np.array*): Wind direction deviations from the
                    original wind direction.
                -   **wd_unc_pmf** (*np.array*): Probability of each wind
                    direction deviation in **wd_unc** occuring.
                -   **yaw_unc** (*np.array*): Yaw angle deviations from the
                    original yaw angles.
                -   **yaw_unc_pmf** (*np.array*): Probability of each yaw angle
                    deviation in **yaw_unc** occuring.

                Defaults to None, in which case default PMFs are calculated
                using values provided in **unc_options**.
            unc_options (dictionary, optional): A dictionary containing values
                used to create normally-distributed, zero-mean probability mass
                functions describing the distribution of wind direction and yaw
                position deviations when wind direction and/or yaw position
                uncertainty is included. This argument is only used when
                **unc_pmfs** is None and contains the following key-value pairs:

                -   **std_wd** (*float*): A float containing the standard
                    deviation of the wind direction deviations from the
                    original wind direction.
                -   **std_yaw** (*float*): A float containing the standard
                    deviation of the yaw angle deviations from the original yaw
                    angles.
                -   **pmf_res** (*float*): A float containing the resolution in
                    degrees of the wind direction and yaw angle PMFs.
                -   **pdf_cutoff** (*float*): A float containing the cumulative
                    distribution function value at which the tails of the
                    PMFs are truncated.

                Defaults to None. Initializes to {'std_wd': 4.95, 'std_yaw': 1.
                75, 'pmf_res': 1.0, 'pdf_cutoff': 0.995}.
            no_wake: (bool, optional): When *True* updates the turbine
                quantities without calculating the wake or adding the
                wake to the flow field. Defaults to *False*.
            use_turbulence_correction: (bool, optional): When *True* uses a
                turbulence parameter to adjust power output calculations.
                Defaults to *False*.

        Returns:
            np.array: Power produced by each wind turbine.
        """
        # TODO: Turbulence correction used in the power calculation, but may not be in
        # the model yet
        # TODO: Turbines need a switch for using turbulence correction
        # TODO: Uncomment out the following two lines once the above are resolved
        # for turbine in self.floris.farm.turbines:
        #     turbine.use_turbulence_correction = use_turbulence_correction

        if include_unc:
            unc_pmfs = _generate_uncertainty_parameters(unc_options, unc_pmfs)

            mean_farm_power = np.zeros(self.floris.farm.n_turbines)
            wd_orig = self.floris.flow_field.wind_directions  # TODO: same comment as in get_farm_power

            yaw_angles = self.get_yaw_angles()
            self.reinitialize_flow_field(wind_direction=wd_orig[0] + unc_pmfs["wd_unc"])
            for i, delta_yaw in enumerate(unc_pmfs["yaw_unc"]):
                self.calculate_wake(
                    yaw_angles=list(np.array(yaw_angles) + delta_yaw),
                    no_wake=no_wake,
                )
                mean_farm_power += unc_pmfs["wd_unc_pmf"] * unc_pmfs["yaw_unc_pmf"][i] * self._get_turbine_powers()

            # reinitialize with original values
            self.reinitialize_flow_field(wind_direction=wd_orig)
            self.calculate_wake(yaw_angles=yaw_angles, no_wake=no_wake)
            return mean_farm_power

        return self._get_turbine_powers()

    def get_power_curve(self, wind_speeds):
        """
        Return the power curve given a set of wind speeds

        Args:
            wind_speeds (np.array): array of wind speeds to get power curve
        """

        # TODO: Why is this done? Should we expand for evenutal multiple turbines types
        # or just allow a filter on the turbine index?
        # Temporarily set the farm to a single turbine
        saved_layout_x = self.layout_x
        saved_layout_y = self.layout_y

        self.reinitialize_flow_field(wind_speed=wind_speeds, layout_array=([0], [0]))
        self.calculate_wake()
        turbine_power = self._get_turbine_powers()

        # Set it back
        self.reinitialize_flow_field(layout_array=(saved_layout_x, saved_layout_y))

        return turbine_power

    def get_turbine_ct(self):
        """
        Reports thrust coefficient from each wind turbine.

        Returns:
            list: Thrust coefficient for each wind turbine.
        """
        turb_ct_array = Ct(
            velocities=self.floris.flow_field.u,
            yaw_angle=self.floris.farm.farm_controller.yaw_angles,
            fCt=self.floris.farm.fCt_interp,
        )
        return turb_ct_array

    def get_turbine_ti(self):
        """
        Reports turbulence intensity  from each wind turbine.

        Returns:
            list: Thrust ti for each wind turbine.
        """
        # TODO: Are we modeling this piece anymore?
        turb_ti_array = [
            turbine.current_turbulence_intensity for turbine in self.floris.flow_field.turbine_map.turbines
        ]
        return turb_ti_array

        # calculate the power under different yaw angles

    def get_farm_power_for_yaw_angle(
        self,
        yaw_angles,
        include_unc=False,
        unc_pmfs=None,
        unc_options=None,
        no_wake=False,
    ):
        """
        Assign yaw angles to turbines, calculate wake, and report farm power.

        Args:
            yaw_angles (np.array): Yaw to apply to each turbine.
            include_unc (bool, optional): When *True*, includes wind direction
                uncertainty in estimate of wind farm power. Defaults to *False*.
            unc_pmfs (dictionary, optional): A dictionary containing optional
                probability mass functions describing the distribution of wind
                direction and yaw position deviations when wind direction and/or
                yaw position uncertainty is included in the power calculations.
                Contains the following key-value pairs:

                -   **wd_unc** (*np.array*): Wind direction deviations from the
                    original wind direction.
                -   **wd_unc_pmf** (*np.array*): Probability of each wind
                    direction deviation in **wd_unc** occuring.
                -   **yaw_unc** (*np.array*): Yaw angle deviations from the
                    original yaw angles.
                -   **yaw_unc_pmf** (*np.array*): Probability of each yaw angle
                    deviation in **yaw_unc** occuring.

                Defaults to None, in which case default PMFs are calculated
                using values provided in **unc_options**.
            unc_options (dictionary, optional): A dictionary containing values
                used to create normally-distributed, zero-mean probability mass
                functions describing the distribution of wind direction and yaw
                position deviations when wind direction and/or yaw position
                uncertainty is included. This argument is only used when
                **unc_pmfs** is None and contains the following key-value pairs:

                -   **std_wd** (*float*): A float containing the standard
                    deviation of the wind direction deviations from the
                    original wind direction.
                -   **std_yaw** (*float*): A float containing the standard
                    deviation of the yaw angle deviations from the original yaw
                    angles.
                -   **pmf_res** (*float*): A float containing the resolution in
                    degrees of the wind direction and yaw angle PMFs.
                -   **pdf_cutoff** (*float*): A float containing the cumulative
                    distribution function value at which the tails of the
                    PMFs are truncated.

                Defaults to None. Initializes to {'std_wd': 4.95, 'std_yaw': 1.
                75, 'pmf_res': 1.0, 'pdf_cutoff': 0.995}.
            no_wake: (bool, optional): When *True* updates the turbine
                quantities without calculating the wake or adding the
                wake to the flow field. Defaults to *False*.

        Returns:
            float: Wind plant power. #TODO negative? in kW?
        """

        self.calculate_wake(yaw_angles=yaw_angles, no_wake=no_wake)

        return self.get_farm_power(include_unc=include_unc, unc_pmfs=unc_pmfs, unc_options=unc_options)

    def get_farm_AEP(
        self,
        wd: NDArrayFloat | list[float],
        ws: NDArrayFloat | list[float],
        freq: NDArrayFloat | list[list[float]],
        yaw: NDArrayFloat | list[float] | None = None,
        limit_ws: bool = False,
        ws_limit_tol: float = 0.001,
        ws_cutout: float = 30.0,
    ) -> float:
        """
        Estimate annual energy production (AEP) for distributions of wind speed, wind
        direction, wind rose probability, and yaw offset. This can be computed for
        pre-determined wind direction and wind speed combinations, as was the case in
        FLORIS v2, or additionally, the unique wind directions, wind speeds, and their
        probabilities can be input.

        Args:
            wd (NDArrayFloat | list[float]): List or array of wind direction values.
                Either a unique list of wind directions can be used or the wind
                directions corresponding to a pre-computed set of combinations
                should be used.
            ws (NDArrayFloat | list[float]): List or array of wind speed values.
                Either a unique list of wind speeds can be used or the wind speeds
                corresponding to a pre-computed set of combinations should be used.
            freq (NDArrayFloat | list[list[float]]): Frequencies corresponding to either
                the pre-computed combinations of wind directions and wind speeds or the
                full wind rose with dimensions (N wind directions x N wind speeds).
            yaw (NDArrayFloat | list[float] | None, optional): List or array of yaw
                values if wake is steering implemented that correspond with the number
                of wind directions. Defaults to None.
            limit_ws (bool, optional): When *True*, detect wind speed when power
                reaches it's maximum value for a given wind direction. For all
                higher wind speeds, use last calculated value when below cut
                out. Defaults to False.
            ws_limit_tol (float, optional): Tolerance fraction for determining
                wind speed where power stops changing. If limit_ws is *True*,
                assume power remains constant up to cut out for wind speeds
                above the point where power changes less than ws_limit_tol of
                the previous power. Defaults to 0.001.
            ws_cutout (float, optional): Cut out wind speed (m/s). If limit_ws
                is *True*, assume power is zero for wind speeds greater than or
                equal to ws_cutout. Defaults to 30.0

        Returns:
            float: AEP for wind farm.
        """

        # Convert the required inputs to arrays
        wd = np.array(wd)
        ws = np.array(ws)
        freq = np.array(freq)

        # Determine if the direction and speed inputs provided are a set of pre-determined
        # combinations, and compute the full combination set if so, where the value
        # in freq will be set to 0 if a combination was not in the original set to ensure
        # it's not counted.
        wd_unique = wd.unique()
        ws_unique = ws.unique()
        if np.array_equal(wd_unique, sorted(wd)) and np.array_equal(ws_unique, sorted(ws)):
            # Reshape the frequency input if required, and leave the unique inputs as-is
            if freq.shape != (wd_unique.size, ws_unique.size):
                freq = freq.reshape((wd_unique.size, ws_unique.size))
        else:
            # Compute all the combinations
            wd_unique, ws_unique, freq, yaw = correct_for_all_combinations(wd, ws, freq, yaw)

        # If the yaw input is still None, then create a None array as inputs
        if yaw is None:
            N = wd_unique.size * ws_unique.size
            yaw = np.array([None] * N).reshape(wd_unique.size, ws_unique.size)
        else:
            yaw = np.array(yaw)

        # filter out wind speeds beyond the cutoff, if necessary
        if limit_ws:
            ix_ws_filter = ws_unique >= ws_cutout
            ws_unique = ws_unique[ix_ws_filter]
            freq = freq[:, ix_ws_filter]
            yaw = yaw[:, ix_ws_filter]

        self.reinitialize_flow_field(wind_direction=wd_unique, wind_speed=ws_unique, wind_rose_probability=freq)
        self.calculate_wake(yaw_angles=yaw)
        farm_power = self.get_farm_power()  # TODO: Do we need to specify an axis since this is a sum?
        AEP = farm_power * freq * 8760
        return AEP.sum()

    def _calc_one_AEP_case(self, wd, ws, freq, yaw=None):
        self.reinitialize_flow_field(wind_direction=[wd], wind_speed=[ws])
        self.calculate_wake(yaw_angles=yaw)
        return self.get_farm_power() * freq * 8760

    def get_farm_AEP_parallel(
        self,
        wd: NDArrayFloat | list[float],
        ws: NDArrayFloat | list[float],
        freq: NDArrayFloat | list[list[float]],
        yaw: NDArrayFloat | list[float] | None = None,
        jobs=-1,
    ):
        """
        Estimate annual energy production (AEP) for distributions of wind
        speed, wind direction and yaw offset with parallel computations on
        a single comptuer.

        # TODO: Update the docstrings and allow for the use of precomputed combinations
        as well as unique inputs that need to be computed. Same for the other AEPs

        Args:
            wd (iterable): List or array of wind direction values.
            ws (iterable): List or array of wind speed values.
            freq (iterable): Frequencies corresponding to wind direction and wind speed
                combinations in the wind rose with, shape (N wind directions x N wind speeds).
            yaw (iterable, optional): List or array of yaw values if wake is steering
                implemented, with shape (N wind directions). Defaults to None.
            jobs (int, optional): The number of jobs (cores) to use in the parallel
                computations.

        Returns:
            float: AEP for wind farm.
        """
        if jobs < -1:
            raise ValueError("Input 'jobs' cannot be negative.")
        if jobs == -1:
            jobs = int(np.ceil(cpu_count() * 0.8))
        if jobs > 0:
            jobs = min(jobs, cpu_count())
        if jobs > len(wd):
            jobs = len(wd)

        if yaw is None:
            yaw = [None] * len(wd)

        wd = np.array(wd)
        ws = np.array(ws)
        freq = np.array(freq)

        # Make one large list of arguments, then flatten and resort the nested tuples
        # to the correct ordering of self, wd, ws, freq, yaw
        global_arguments = list(zip(repeat(self), zip(wd, yaw), ws, freq.flatten()))
        # OR is this supposed to be all wind speeds for each wind direction?:
        # global_arguments = list(zip(repeat(self), zip(wd, yaw), repeat(ws), freq))
        # global_arguments = [(s, n[0], wspd, f, n[1]) for s, n, wspd, f in global_arguments]
        global_arguments = [(s, n[0][0], n[1], f, n[0][1]) for s, n, f in global_arguments]

        num_cases = wd.size * ws.size
        chunksize = int(np.ceil(num_cases / jobs))

        with Pool(jobs) as pool:
            opt = pool.starmap(global_calc_one_AEP_case, global_arguments, chunksize=chunksize)
            # add AEP to overall AEP

        return 0.0 + np.sum(opt)

    def calculate_AEP_wind_limit(self, num_turbines, x_spacing, start_ws, threshold):
        orig_layout_x = self.layout_x
        orig_layout_y = self.layout_y
        D = self.floris.farm.turbines[0].rotor_diameter

        self.reinitialize_flow_field(
            layout_array=(
                [i * x_spacing * D for i in range(num_turbines)],
                [0.0] * num_turbines,
            ),
            wind_speed=start_ws,
        )
        self.calculate_wake()

        prev_power = 1.0
        cur_power = self.get_farm_power()
        ws = start_ws

        while np.abs(prev_power - cur_power) / prev_power > threshold:
            prev_power = cur_power
            ws += 0.2
            self.reinitialize_flow_field(wind_speed=ws)
            self.calculate_wake()
            cur_power = self.get_farm_power()
        ws += 1.0

        self.reinitialize_flow_field(layout_array=(orig_layout_x, orig_layout_y), wind_speed=ws)
        self.calculate_wake()
        self.max_power = self.get_farm_power()
        self.ws_limit = ws

    def copy_and_update_turbine_map(
        self, base_turbine_id: str, update_parameters: dict, new_id: str | None = None
    ) -> dict:
        """Creates a new copy of an existing turbine and updates the parameters based on
        user input. This function is a helper to make the v2 -> v3 transition easier.

        Args:
            base_turbine_id (str): The base turbine's ID in `floris.farm.turbine_id`.
            update_parameters (dict): A dictionary of the turbine parameters to update
                and their new valies.
            new_id (str, optional): The new `turbine_id`, if `None` a unique
                identifier will be appended to the end. Defaults to None.

        Returns:
            dict: A turbine mapping that can be passed directly to `change_turbine`.
        """
        if new_id is None:
            new_id = f"{base_turbine_id}_copy{self.unique_copy_id}"
            self.unique_copy_id += 1

        turbine = {new_id: self.floris.turbine[base_turbine_id]._asdict()}
        turbine[new_id].update(update_parameters)
        return turbine

    def change_turbine(
        self,
        turbine_indices: list[int],
        new_turbine_map: dict[str, dict[str, Any]],
        update_specified_wind_height: bool = False,
    ):
        """
        Change turbine properties for specified turbines.

        Args:
            turbine_indices (list[int]): List of turbine indices to change.
            new_turbine_map (dict[str, dict[str, Any]]): New dictionary of turbine
                parameters to create the new turbines for each of `turbine_indices`.
            update_specified_wind_height (bool, optional): When *True*, update specified
                wind height to match new hub_height. Defaults to *False*.
        """
        new_turbine = True
        new_turbine_id = [*new_turbine_map][0]
        if new_turbine_id in self.floris.farm.turbine_map:
            new_turbine = False
            self.logger.info(f"Turbines {turbine_indices} will be re-mapped to the definition for: {new_turbine_id}")

        self.floris.farm.turbine_id = [
            new_turbine_id if i in turbine_indices else t_id for i, t_id in enumerate(self.floris.farm.turbine_id)
        ]
        if new_turbine:
            self.logger.info(f"Turbines {turbine_indices} have been mapped to the new definition for: {new_turbine_id}")

        # Update the turbine mapping if a new turbine was provided, then regenerate the
        # farm arrays for the turbine farm
        if new_turbine:
            turbine_map = self.floris.farm._asdict()["turbine_map"]
            turbine_map.update(new_turbine_map)
            self.floris.farm.turbine_map = turbine_map
        self.floris.farm.generate_farm_points()

        new_hub_height = new_turbine_map[new_turbine_id]["hub_height"]
        changed_hub_height = new_hub_height != self.floris.flow_field.reference_wind_height

        # Alert user if changing hub-height and not specified wind height
        if changed_hub_height and not update_specified_wind_height:
            self.logger.info("Note, updating hub height but not updating " + "the specfied_wind_height")

        if changed_hub_height and update_specified_wind_height:
            self.logger.info(f"Note, specfied_wind_height changed to hub-height: {new_hub_height}")
            self.reinitialize_flow_field(specified_wind_height=new_hub_height)

        # Finish by re-initalizing the flow field
        self.reinitialize_flow_field()

    def set_use_points_on_perimeter(self, use_points_on_perimeter=False):
        """
        Set whether to use the points on the rotor diameter (perimeter) when
        calculating flow field and wake.

        Args:
            use_points_on_perimeter (bool): When *True*, use points at rotor
                perimeter in wake and flow calculations. Defaults to *False*.
        """
        for turbine in self.floris.farm.turbines:
            turbine.use_points_on_perimeter = use_points_on_perimeter
            turbine.initialize_turbine()

    def set_gch(self, enable=True):
        """
        Enable or disable Gauss-Curl Hybrid (GCH) functions
        :py:meth:`~.GaussianModel.calculate_VW`,
        :py:meth:`~.GaussianModel.yaw_added_recovery_correction`, and
        :py:attr:`~.VelocityDeflection.use_secondary_steering`.

        Args:
            enable (bool, optional): Flag whether or not to implement flow
                corrections from GCH model. Defaults to *True*.
        """
        self.set_gch_yaw_added_recovery(enable)
        self.set_gch_secondary_steering(enable)

    def set_gch_yaw_added_recovery(self, enable=True):
        """
        Enable or Disable yaw-added recovery (YAR) from the Gauss-Curl Hybrid
        (GCH) model and the control state of
        :py:meth:`~.GaussianModel.calculate_VW_velocities` and
        :py:meth:`~.GaussianModel.yaw_added_recovery_correction`.

        Args:
            enable (bool, optional): Flag whether or not to implement yaw-added
                recovery from GCH model. Defaults to *True*.
        """
        model_params = self.get_model_parameters()
        use_secondary_steering = model_params["Wake Deflection Parameters"]["use_secondary_steering"]

        if enable:
            model_params["Wake Velocity Parameters"]["use_yaw_added_recovery"] = True

            # If enabling be sure calc vw is on
            model_params["Wake Velocity Parameters"]["calculate_VW_velocities"] = True

        if not enable:
            model_params["Wake Velocity Parameters"]["use_yaw_added_recovery"] = False

            # If secondary steering is also off, disable calculate_VW_velocities
            if not use_secondary_steering:
                model_params["Wake Velocity Parameters"]["calculate_VW_velocities"] = False

        self.set_model_parameters(model_params)
        self.reinitialize_flow_field()

    def set_gch_secondary_steering(self, enable=True):
        """
        Enable or Disable secondary steering (SS) from the Gauss-Curl Hybrid
        (GCH) model and the control state of
        :py:meth:`~.GaussianModel.calculate_VW_velocities` and
        :py:attr:`~.VelocityDeflection.use_secondary_steering`.

        Args:
            enable (bool, optional): Flag whether or not to implement secondary
            steering from GCH model. Defaults to *True*.
        """
        model_params = self.get_model_parameters()
        use_yaw_added_recovery = model_params["Wake Velocity Parameters"]["use_yaw_added_recovery"]

        if enable:
            model_params["Wake Deflection Parameters"]["use_secondary_steering"] = True

            # If enabling be sure calc vw is on
            model_params["Wake Velocity Parameters"]["calculate_VW_velocities"] = True

        if not enable:
            model_params["Wake Deflection Parameters"]["use_secondary_steering"] = False

            # If yar is also off, disable calculate_VW_velocities
            if not use_yaw_added_recovery:
                model_params["Wake Velocity Parameters"]["calculate_VW_velocities"] = False

        self.set_model_parameters(model_params)
        self.reinitialize_flow_field()

    @property
    def layout_x(self):
        """
        Wind turbine coordinate information.

        Returns:
            np.array: Wind turbine x-coordinate.
        """
<<<<<<< HEAD
        return [c.x1 for c in self.farm.coordinates]
=======
        # coords = self.floris.farm.flow_field.turbine_map.coords
        # layout_x = np.zeros(len(coords))
        # for i, coord in enumerate(coords):
        #     layout_x[i] = coord.x1
        return self.floris.farm.layout_x
>>>>>>> 517ad9a1

    @property
    def layout_y(self):
        """
        Wind turbine coordinate information.

        Returns:
            np.array: Wind turbine y-coordinate.
        """
<<<<<<< HEAD
        return [c.x2 for c in self.farm.coordinates]
=======
        # coords = self.floris.farm.flow_field.turbine_map.coords
        # layout_y = np.zeros(len(coords))
        # for i, coord in enumerate(coords):
        #     layout_y[i] = coord.x2
        return self.floris.farm.layout_y
>>>>>>> 517ad9a1

    def TKE_to_TI(self, turbulence_kinetic_energy, wind_speed):
        """
        Converts a list of turbulence kinetic energy values to
        turbulence intensity.

        Args:
            turbulence_kinetic_energy (list): Values of turbulence kinetic
                energy in units of meters squared per second squared.
            wind_speed (list): Measurements of wind speed in meters per second.

        Returns:
            list: converted turbulence intensity values expressed as a decimal
            (e.g. 10%TI -> 0.10).
        """
        turbulence_intensity = [
            (np.sqrt((2 / 3) * turbulence_kinetic_energy[i])) / wind_speed[i]
            for i in range(len(turbulence_kinetic_energy))
        ]

        return turbulence_intensity

    def set_rotor_diameter(self, rotor_diameter):
        """
        This function has been replaced and no longer works correctly, assigning an error
        """
        raise Exception(
            "function set_rotor_diameter has been removed.  Please use the function change_turbine going forward.  See examples/change_turbine for syntax"
        )

    def show_model_parameters(
        self,
        params=None,
        verbose=False,
        wake_velocity_model=True,
        wake_deflection_model=True,
        turbulence_model=True,
    ):
        """
        Helper function to print the current wake model parameters and values.
        Shortcut to :py:meth:`~.tools.interface_utilities.show_params`.

        Args:
            params (list, optional): Specific model parameters to be returned,
                supplied as a list of strings. If None, then returns all
                parameters. Defaults to None.
            verbose (bool, optional): If set to *True*, will return the
                docstrings for each parameter. Defaults to *False*.
            wake_velocity_model (bool, optional): If set to *True*, will return
                parameters from the wake_velocity model. If set to *False*, will
                exclude parameters from the wake velocity model. Defaults to
                *True*.
            wake_deflection_model (bool, optional): If set to *True*, will
                return parameters from the wake deflection model. If set to
                *False*, will exclude parameters from the wake deflection
                model. Defaults to *True*.
            turbulence_model (bool, optional): If set to *True*, will return
                parameters from the wake turbulence model. If set to *False*,
                will exclude parameters from the wake turbulence model.
                Defaults to *True*.
        """
        show_params(
            self.floris.wake,
            params,
            verbose,
            wake_velocity_model,
            wake_deflection_model,
            turbulence_model,
        )

    def get_model_parameters(
        self,
        params=None,
        wake_velocity_model=True,
        wake_deflection_model=True,
        turbulence_model=True,
    ):
        """
        Helper function to return the current wake model parameters and values.
        Shortcut to :py:meth:`~.tools.interface_utilities.get_params`.

        Args:
            params (list, optional): Specific model parameters to be returned,
                supplied as a list of strings. If None, then returns all
                parameters. Defaults to None.
            wake_velocity_model (bool, optional): If set to *True*, will return
                parameters from the wake_velocity model. If set to *False*, will
                exclude parameters from the wake velocity model. Defaults to
                *True*.
            wake_deflection_model (bool, optional): If set to *True*, will
                return parameters from the wake deflection model. If set to
                *False*, will exclude parameters from the wake deflection
                model. Defaults to *True*.
            turbulence_model ([type], optional): If set to *True*, will return
                parameters from the wake turbulence model. If set to *False*,
                will exclude parameters from the wake turbulence model.
                Defaults to *True*.

        Returns:
            dict: Dictionary containing model parameters and their values.
        """
        model_params = get_params(
            self.floris.wake, params, wake_velocity_model, wake_deflection_model, turbulence_model
        )

        return model_params

    def set_model_parameters(self, params, verbose=True):
        """
        Helper function to set current wake model parameters.
        Shortcut to :py:meth:`~.tools.interface_utilities.set_params`.

        Args:
            params (dict): Specific model parameters to be set, supplied as a
                dictionary of key:value pairs.
            verbose (bool, optional): If set to *True*, will print information
                about each model parameter that is changed. Defaults to *True*.
        """
        self.floris.wake = set_params(self.floris.wake, params, verbose)

    def vis_layout(
        self,
        ax=None,
        show_wake_lines=False,
        limit_dist=None,
        turbine_face_north=False,
        one_index_turbine=False,
        black_and_white=False,
    ):
        """
        Visualize the layout of the wind farm in the floris instance.
        Shortcut to :py:meth:`~.tools.layout_functions.visualize_layout`.

        Args:
            ax (:py:class:`matplotlib.pyplot.axes`, optional):
                Figure axes. Defaults to None.
            show_wake_lines (bool, optional): Flag to control plotting of
                wake boundaries. Defaults to False.
            limit_dist (float, optional): Downstream limit to plot wakes.
                Defaults to None.
            turbine_face_north (bool, optional): Force orientation of wind
                turbines. Defaults to False.
            one_index_turbine (bool, optional): If *True*, 1st turbine is
                turbine 1.
        """
        for i, turbine in enumerate(self.floris.farm.turbines):
            D = turbine.rotor_diameter
            break
        layout_x, layout_y = self.get_turbine_layout()

        turbineLoc = build_turbine_loc(layout_x, layout_y)

        # Show visualize the turbine layout
        visualize_layout(
            turbineLoc,
            D,
            ax=ax,
            show_wake_lines=show_wake_lines,
            limit_dist=limit_dist,
            turbine_face_north=turbine_face_north,
            one_index_turbine=one_index_turbine,
            black_and_white=black_and_white,
        )

    def show_flow_field(self, ax=None):
        """
        Shortcut method to
        :py:meth:`~.tools.visualization.visualize_cut_plane`.

        Args:
            ax (:py:class:`matplotlib.pyplot.axes` optional):
                Figure axes. Defaults to None.
        """
        # Get horizontal plane at default height (hub-height)
        hor_plane = self.get_hor_plane()

        # Plot and show
        if ax is None:
            fig, ax = plt.subplots()
        visualize_cut_plane(hor_plane, ax=ax)
        plt.show()

    # TODO
    # Comment this out until sure we'll need it
    # def get_velocity_at_point(self, points, initial = False):
    #     """
    #     Get waked velocity at specified points in the flow field.

    #     Args:
    #         points (np.array): x, y and z coordinates of specified point(s)
    #             where flow_field velocity should be reported.
    #         initial(bool, optional): if set to True, the initial velocity of
    #             the flow field is returned instead of the waked velocity.
    #             Defaults to False.

    #     Returns:
    #         velocity (list): flow field velocity at specified grid point(s), in m/s.
    #     """
    #     xp, yp, zp = points[0], points[1], points[2]
    #     x, y, z = self.floris.flow_field.x, self.floris.flow_field.y, self.floris.flow_field.z
    #     velocity = self.floris.flow_field.u
    #     initial_velocity = self.floris.farm.wind_map.grid_wind_speed
    #     pVel = []
    #     for i in range(len(xp)):
    #         xloc, yloc, zloc =np.array(x == xp[i]),np.array(y == yp[i]),np.array(z == zp[i])
    #         loc = np.logical_and(np.logical_and(xloc, yloc) == True, zloc == True)
    #         if initial == True: pVel.append(np.mean(initial_velocity[loc]))
    #         else: pVel.append(np.mean(velocity[loc]))

    #     return pVel<|MERGE_RESOLUTION|>--- conflicted
+++ resolved
@@ -32,30 +32,18 @@
 from floris.utilities import Vec3, attrs_array_converter
 from floris.simulation import Farm, Floris, FlowField, WakeModelManager
 from floris.logging_manager import LoggerBase
-<<<<<<< HEAD
 from floris.tools.cut_plane import get_plane_from_flow_data
 from floris.tools.flow_data import FlowData
 from floris.simulation.turbine import Ct, power, axial_induction, average_velocity
 from floris.tools.interface_utilities import get_params, set_params, show_params
-
-
-# from .cut_plane import CutPlane, change_resolution, get_plane_from_flow_data
+from floris.tools.cut_plane import CutPlane, change_resolution, get_plane_from_flow_data
+
 # from .visualization import visualize_cut_plane
 # from .layout_functions import visualize_layout, build_turbine_loc
 
-
 NDArrayFloat = npt.NDArray[np.float64]
 
-
 DEFAULT_UNCERTAINTY = {"std_wd": 4.95, "std_yaw": 1.75, "pmf_res": 1.0, "pdf_cutoff": 0.995}
-=======
-from floris.simulation import Floris
-
-from floris.tools.cut_plane import CutPlane, change_resolution, get_plane_from_flow_data
-from floris.tools.interface_utilities import show_params
-# from .flow_data import FlowData
-# from .visualization import visualize_cut_plane
->>>>>>> 517ad9a1
 
 
 def global_calc_one_AEP_case(FlorisInterface, wd, ws, freq, yaw=None):
@@ -216,10 +204,10 @@
             track_n_upstream_wakes (bool, optional): When *True*, will keep track of the
                 number of upstream wakes a turbine is experiencing. Defaults to *False*.
         """
-<<<<<<< HEAD
-        if yaw_angles is not None:
-            yaw_angles = np.array(yaw_angles)
-            self.floris.farm.farm_controller.set_yaw_angles(yaw_angles)
+        # if yaw_angles is not None:
+        # TODO: reenable
+        #     yaw_angles = np.array(yaw_angles)
+        #     self.floris.farm.farm_controller.set_yaw_angles(yaw_angles)
 
         # TODO: These inputs need to be mapped
         # self.floris.flow_field.calculate_wake(
@@ -370,9 +358,6 @@
             farm["wind_directions"] = self.floris.flow_field.wind_directions
             farm["wind_speeds"] = self.floris.flow_field.wind_speeds
             self.floris.farm = Farm.from_dict(farm)
-=======
-        self.floris.steady_state_atmospheric_condition()
->>>>>>> 517ad9a1
 
     def get_plane_of_points(
         self,
@@ -405,36 +390,14 @@
         Returns:
             :py:class:`pandas.DataFrame`: containing values of x1, x2, u, v, w
         """
-<<<<<<< HEAD
         # Get a copy for the flow field so don't change underlying grid points
         flow_field = copy.deepcopy(self.floris.flow_field)
 
-        if hasattr(self.floris.wake.velocity_model, "requires_resolution"):
-            if self.floris.wake.velocity_model.requires_resolution:
-
-                # If this is a gridded model, must extract from full flow field
-                self.logger.info(
-                    "Model identified as %s requires use of underlying grid points"
-                    % self.floris.flow_field.wake.velocity_model.model_string
-                )
-
-                # Get the flow data and extract the plane using it
-                flow_data = self.get_flow_data()
-                return get_plane_from_flow_data(flow_data, normal_vector=normal_vector, x3_value=x3_value)
-
-        coords = np.array([c.elements for c in self.floris.farm.coordinates])
+        # If x1 and x2 bounds are not provided, use rules of thumb
+        coords = self.floris.farm.coordinates
         x, y, _ = coords.T
-        max_diameter = max(self.floris.farm.rotor_diameter)
-        hub_height = self.floris.farm.hub_height[0]
-=======
-        # If x1 and x2 bounds are not provided, use rules of thumb
-        max_diameter = np.max(self.floris.farm.rotor_diameter)
+        max_diameter = self.floris.farm.rotor_diameter
         hub_height = self.floris.farm.hub_height
-        coords = self.floris.farm.coordinates
-
-        x = [coord.x1 for coord in coords]
-        y = [coord.x2 for coord in coords]
->>>>>>> 517ad9a1
 
         if normal_vector == "z":  # Rules of thumb for horizontal plane
             if x1_bounds is None:
@@ -457,34 +420,6 @@
             if x2_bounds is None:
                 x2_bounds = (10, hub_height * 2)
 
-<<<<<<< HEAD
-        # Set up the points to test
-        x1_array = np.linspace(x1_bounds[0], x1_bounds[1], num=x1_resolution)
-        x2_array = np.linspace(x2_bounds[0], x2_bounds[1], num=x2_resolution)
-
-        # Grid the points and flatten
-        x1_array, x2_array = np.meshgrid(x1_array, x2_array)
-        x1_array = x1_array.flatten()
-        x2_array = x2_array.flatten()
-        x3_array = np.ones_like(x1_array) * x3_value
-
-        # Create the points matrix
-        if normal_vector == "z":
-            points = np.row_stack((x1_array, x2_array, x3_array))
-        if normal_vector == "x":
-            points = np.row_stack((x3_array, x1_array, x2_array))
-        if normal_vector == "y":
-            points = np.row_stack((x1_array, x3_array, x2_array))
-
-        # Recalculate wake with these points
-        # TODO: Calculate wake inputs need to be mapped
-        raise_error = True
-        if raise_error:
-            raise NotImplementedError("The specific points functionality is still undefined")
-        flow_field.calculate_wake(points=points)
-
-=======
->>>>>>> 517ad9a1
         # Get results vectors
         x_flat = self.floris.grid.x[0, 0].flatten()
         y_flat = self.floris.grid.y[0, 0].flatten()
@@ -637,11 +572,7 @@
         """
         # If height not provided, use the hub height
         if height is None:
-<<<<<<< HEAD
-            height = self.floris.farm.hub_height[0, 0, 0]  # TODO: needs multi-turbine support
-=======
             height = self.floris.farm.hub_height
->>>>>>> 517ad9a1
             self.logger.info("Default to hub height = %.1f for horizontal plane." % height)
 
         # Get the points of data in a dataframe
@@ -656,16 +587,6 @@
 
         # Compute and return the cutplane
         hor_plane = CutPlane(df)
-<<<<<<< HEAD
-        if self.floris.wake.velocity_model.model_grid_resolution is not None:
-            hor_plane = change_resolution(
-                hor_plane,
-                resolution=(
-                    self.floris.wake.velocity_model.model_grid_resolution.x1,
-                    self.floris.wake.velocity_model.model_grid_resolution.x2,
-                ),
-            )
-=======
         # if self.floris.farm.wake.velocity_model.model_grid_resolution is not None:
         #     hor_plane = change_resolution(
         #         hor_plane,
@@ -674,7 +595,6 @@
         #             self.floris.farm.wake.velocity_model.model_grid_resolution.x2,
         #         ),
         #     )
->>>>>>> 517ad9a1
         return hor_plane
 
     def get_cross_plane(self,
@@ -852,8 +772,7 @@
         Returns:
             np.array: Wind turbine yaw angles.
         """
-<<<<<<< HEAD
-        return self.floris.farm.farm_controller.yaw_angles
+        return self.floris.farm.yaw_angles
 
     def _get_turbine_powers(self) -> NDArrayFloat:
         """Calculates the power at each turbine in the windfarm.
@@ -877,11 +796,6 @@
             power_interp=self.floris.farm.power_interp,
         )
         return farm_power
-=======
-        # yaw_angles = [turbine.yaw_angle for turbine in self.floris.farm.turbine_map.turbines]
-        # return yaw_angles
-        return self.floris.farm.farm_controller.yaw_angles
->>>>>>> 517ad9a1
 
     def get_farm_power(
         self,
@@ -1563,15 +1477,7 @@
         Returns:
             np.array: Wind turbine x-coordinate.
         """
-<<<<<<< HEAD
-        return [c.x1 for c in self.farm.coordinates]
-=======
-        # coords = self.floris.farm.flow_field.turbine_map.coords
-        # layout_x = np.zeros(len(coords))
-        # for i, coord in enumerate(coords):
-        #     layout_x[i] = coord.x1
         return self.floris.farm.layout_x
->>>>>>> 517ad9a1
 
     @property
     def layout_y(self):
@@ -1581,15 +1487,7 @@
         Returns:
             np.array: Wind turbine y-coordinate.
         """
-<<<<<<< HEAD
-        return [c.x2 for c in self.farm.coordinates]
-=======
-        # coords = self.floris.farm.flow_field.turbine_map.coords
-        # layout_y = np.zeros(len(coords))
-        # for i, coord in enumerate(coords):
-        #     layout_y[i] = coord.x2
         return self.floris.farm.layout_y
->>>>>>> 517ad9a1
 
     def TKE_to_TI(self, turbulence_kinetic_energy, wind_speed):
         """
