--- conflicted
+++ resolved
@@ -170,16 +170,12 @@
 
         self.flow_field.initialize_velocity_field(self.grid)
 
-<<<<<<< HEAD
-        full_flow_sequential_solver(self.farm, self.flow_field, self.grid, self.wake)
-=======
         vel_model = self.wake.model_strings["velocity_model"]
 
         if vel_model=="cc":
             full_flow_cc_solver(self.farm, self.flow_field, self.turbine, self.grid, self.wake)
         else:
-            full_flow_sequential_solver(self.farm, self.flow_field, self.turbine, self.grid, self.wake)
->>>>>>> 98280f11
+            full_flow_sequential_solver(self.farm, self.flow_field, self.grid, self.wake)
 
 
     ## I/O
