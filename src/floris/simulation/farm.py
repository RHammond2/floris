--- conflicted
+++ resolved
@@ -38,21 +38,174 @@
     return attr_floris_filter(inst, value)
 
 
-<<<<<<< HEAD
-=======
-class FarmController:
-    def __init__(self, n_wind_directions: int, n_wind_speeds: int, n_turbines: int) -> None:
-        # TODO: This should hold the yaw settings for each turbine for each wind speed and wind direction
-
-        # Initialize the yaw settings to an empty array
-        self.yaw_angles = np.zeros((n_wind_directions, n_wind_speeds, n_turbines))
+@attr.s(auto_attribs=True)
+class Farm(BaseClass):
+    """Farm is where wind power plants should be instantiated from a YAML configuration
+    file. The Farm will create a heterogenous set of turbines that compose a windfarm,
+    validate the inputs, and then create a vectorized representation of the the turbine
+    data.
+
+    Farm is the container class of the FLORIS package. It brings
+    together all of the component objects after input (i.e., Turbine,
+    Wake, FlowField) and packages everything into the appropriate data
+    type. Farm should also be used as an entry point to probe objects
+    for generating output.
+    """
+    n_wind_directions: int = attr.ib()
+    n_wind_speeds: int = attr.ib()
+    layout_x: NDArrayFloat = attr.ib(converter=attrs_array_converter)
+    layout_y: NDArrayFloat = attr.ib(converter=attrs_array_converter)
+    turbine: Turbine = attr.ib(converter=Turbine.from_dict)
+
+    coordinates: list[Vec3] = attr.ib(init=False)
+    yaw_angles: NDArrayFloat = attr.ib(init=False)
+
+    rotor_diameter: NDArrayFloat = attr.ib(init=False)
+    hub_height: NDArrayFloat = attr.ib(init=False)
+    pP: NDArrayFloat = attr.ib(init=False)
+    pT: NDArrayFloat = attr.ib(init=False)
+    generator_efficiency: NDArrayFloat = attr.ib(init=False)
+    TSR: NDArrayFloat = attr.ib(init=False)
+    fCp_interp: NDArrayFloat = attr.ib(init=False)
+    fCt_interp: NDArrayFloat = attr.ib(init=False)
+    power_interp: NDArrayFloat = attr.ib(init=False)
+    # rotor_radius: NDArrayFloat = attr.ib(init=False)
+    # rotor_area: NDArrayFloat = attr.ib(init=False)
+
+    def __attrs_post_init__(self) -> None:
+        self.coordinates = [
+            Vec3([x, y, self.turbine.hub_height]) for x, y in zip(self.layout_x, self.layout_y)
+        ]
+
+        # TODO: assumes homogenous turbines; change this for heterogeneous turbines
+        # TODO: maybe leave these on the turbine and reference from there?
+        self.rotor_diameter = self.turbine.rotor_diameter
+        self.hub_height = self.turbine.hub_height
+        self.fCt_interp = self.turbine.fCt_interp
+        self.fCp_interp = self.turbine.fCp_interp
+        self.power_interp = self.turbine.power_interp
+        self.pP = self.turbine.pP
+        self.pT = self.turbine.pT
+        self.generator_efficiency = self.turbine.generator_efficiency
+        self.TSR = self.turbine.TSR
+
+        # Turbine control settings indexed by the turbine ID
+        self.yaw_angles = np.zeros((self.n_wind_directions, self.n_wind_speeds, self.n_turbines))
+
+    # def generate_farm_points(self) -> None:
+
+        # def generate_turbine_tuple(turbine: Turbine) -> tuple:
+        #     exclusions = "power_thrust_table"
+        #     return attr.astuple(turbine, filter=lambda attribute, value: attribute.name not in exclusions)
+
+        # def generate_turbine_attribute_order(turbine: Turbine) -> List[str]:
+        #     exclusions = "power_thrust_table"
+        #     mapping = attr.asdict(turbine, filter=lambda attribute, value: attribute.name not in exclusions)
+        #     return list(mapping.keys())
+
+        # self.rotor_diameter = [self.turbine_library[self.turbine_id[i]].rotor_diameter for i in range(self.n_turbines)]
+        # self.hub_height = [self.turbine_library[self.turbine_id[i]].hub_height for i in range(self.n_turbines)]
+        # self.fCt_interp = [self.turbine_library[self.turbine_id[i]].fCt_interp for i in range(self.n_turbines)]
+        # self.fCp_interp = [self.turbine_library[self.turbine_id[i]].fCp_interp for i in range(self.n_turbines)]
+        # self.power_interp = [self.turbine_library[self.turbine_id[i]].power_interp for i in range(self.n_turbines)]
+        # self.pP = [self.turbine_library[self.turbine_id[i]].pP for i in range(self.n_turbines)]
+
+        # # Create an array of turbine values and the column ordering
+        # arbitrary_turbine = self.turbine_library[self.turbine_id[0]]
+        # column_order = generate_turbine_attribute_order(arbitrary_turbine)
+
+        # turbine_array = np.array([generate_turbine_tuple(self.turbine_library[t_id]) for t_id in self.turbine_id])
+        # turbine_array = np.resize(turbine_array, (self.n_wind_directions, self.n_wind_speeds, *turbine_array.shape))
+
+        # column_ix = {col: i for i, col in enumerate(column_order)}
+        # self.rotor_diameter = turbine_array[:, :, :, column_ix["rotor_diameter"]].astype(float)
+        # self.rotor_radius = turbine_array[:, :, :, column_ix["rotor_radius"]].astype(float)
+        # self.rotor_area = turbine_array[:, :, :, column_ix["rotor_area"]].astype(float)
+        # self.hub_height = turbine_array[:, :, :, column_ix["hub_height"]].astype(float)
+        # self.pP = turbine_array[:, :, :, column_ix["pP"]].astype(float)
+        # self.pT = turbine_array[:, :, :, column_ix["pT"]].astype(float)
+        # self.generator_efficiency = turbine_array[:, :, :, column_ix["generator_efficiency"]].astype(float)
+        # self.fCt_interp = turbine_array[:, :, :, column_ix["fCt_interp"]]
+        # # TODO: should we have both fCp_interp and power_interp
+        # self.fCp_interp = turbine_array[:, :, :, column_ix["fCp_interp"]]
+        # self.power_interp = turbine_array[:, :, :, column_ix["power_interp"]]
+
+    @property
+    def n_turbines(self):
+        return len(self.layout_x)
+
+    @property
+    def reference_turbine_diameter(self):
+        return self.rotor_diameter
+
+    @property
+    def reference_hub_height(self):
+        return self.hub_height
+
+    def _asdict(self) -> dict:
+        """Creates a JSON and YAML friendly dictionary that can be save for future reloading.
+        This dictionary will contain only `Python` types that can later be converted to their
+        proper `Farm` formats.
+
+        Returns:
+            dict: All key, vaue pais required for class recreation.
+        """
+        return attr.asdict(self, filter=_farm_filter, value_serializer=attr_serializer)
+
+
+
+    # Data validators
+
+    # @layout_x.validator
+    # def check_x_len(self, instance: attr.Attribute, value: list[float] | NDArrayFloat) -> None:
+    #     if len(value) < len(self.turbine_id):
+    #         raise ValueError("Not enough `layout_x` values to match the `turbine_id`s.")
+    #     if len(value) > len(self.turbine_id):
+    #         raise ValueError("Too many `layout_x` values to match the `turbine_id`s.")
+
+    # @layout_y.validator
+    # def check_y_len(self, instance: attr.Attribute, value: list[float] | NDArrayFloat) -> None:
+    #     if len(value) < len(self.turbine_id):
+    #         raise ValueError("Not enough `layout_y` values to match the `turbine_id`s")
+    #     if len(value) > len(self.turbine_id):
+    #         raise ValueError("Too many `layout_y` values to match the `turbine_id`s")
+
+    # @turbine_id.validator
+    # def check_turbine_id(self, instance: attr.Attribute, value: list[str]) -> None:
+    #     if (
+    #         len(value) != 0 and                # Not provided: use the first turbine definition
+    #         len(value) != 1 and                # Single value: use the given turbine for all
+    #         len(value) != len(self.layout_x)  # Otherwise, must match the number of turbines in the farm
+    #     ):
+    #         raise ValueError(f"Number of turbine ID's do not match the number of turbines defined.")
+
+    # def sort_turbines(self, by: str) -> NDArrayInt:
+    #     """Sorts the turbines by the given dimension.
+
+    #     Args:
+    #         by (str): The dimension to sort by; should be one of x or y.
+
+    #     Returns:
+    #         NDArrayInt: The index order for retrieving data from `data_array` or any
+    #             other farm object.
+    #     """
+    #     if by == "x":
+    #         return np.argsort(self.layout_x)
+    #     elif by == "y":
+    #         return np.argsort(self.layout_y)
+    #     else:
+    #         raise ValueError("`by` must be set to one of 'x' or 'y'.")
+
+    @property
+    def reference_turbine_diameter(self):
+        return self.rotor_diameter[0, 0, 0]
 
     def set_yaw_angles(self, yaw_angles: NDArrayFloat) -> None:
         """
         Set the yaw angles for each wind turbine at each atmospheric
         condition.
 
-        # TODO: MOVE THIS LOGIC INTO THE FARM CLASS!!!
+        # TODO: MOVE THIS TO WHEREVER IT SHOULD GO IN THE MERGE PROCESS
 
         Args:
             yaw_angles (NDArrayFloat): Array of yaw angles with dimensions (n wind directions,
@@ -82,226 +235,3 @@
                 f" or have shape {(1, 1, shape_yaw[2])} but yaw_angles provided had"
                 f" shape {yaw_angles.shape}!"
             )
-
-
-def create_turbines(mapping: Dict[str, dict]) -> Dict[str, Turbine]:
-    for t_id, config in mapping.items():
-        if isinstance(config, dict):
-            mapping[t_id] = Turbine.from_dict(config)
-        elif isinstance(config, Turbine):
-            pass
-        else:
-            raise TypeError("The Turbine mapping must either be a dictionary of `Turbine` object!")
-    return mapping
-
-
-def generate_turbine_tuple(turbine: Turbine) -> tuple:
-    exclusions = "power_thrust_table"
-    return attr.astuple(turbine, filter=lambda attribute, value: attribute.name not in exclusions)
-
-
-def generate_turbine_attribute_order(turbine: Turbine) -> List[str]:
-    exclusions = "power_thrust_table"
-    mapping = attr.asdict(turbine, filter=lambda attribute, value: attribute.name not in exclusions)
-    return list(mapping.keys())
-
-
->>>>>>> 646ec753
-@attr.s(auto_attribs=True)
-class Farm(BaseClass):
-    """Farm is where wind power plants should be instantiated from a YAML configuration
-    file. The Farm will create a heterogenous set of turbines that compose a windfarm,
-    validate the inputs, and then create a vectorized representation of the the turbine
-    data.
-
-    Farm is the container class of the FLORIS package. It brings
-    together all of the component objects after input (i.e., Turbine,
-    Wake, FlowField) and packages everything into the appropriate data
-    type. Farm should also be used as an entry point to probe objects
-    for generating output.
-    """
-    n_wind_directions: int = attr.ib()
-    n_wind_speeds: int = attr.ib()
-    layout_x: NDArrayFloat = attr.ib(converter=attrs_array_converter)
-    layout_y: NDArrayFloat = attr.ib(converter=attrs_array_converter)
-    turbine: Turbine = attr.ib(converter=Turbine.from_dict)
-
-    coordinates: list[Vec3] = attr.ib(init=False)
-    yaw_angles: NDArrayFloat = attr.ib(init=False)
-
-    rotor_diameter: NDArrayFloat = attr.ib(init=False)
-    hub_height: NDArrayFloat = attr.ib(init=False)
-    pP: NDArrayFloat = attr.ib(init=False)
-    pT: NDArrayFloat = attr.ib(init=False)
-    generator_efficiency: NDArrayFloat = attr.ib(init=False)
-    TSR: NDArrayFloat = attr.ib(init=False)
-    fCp_interp: NDArrayFloat = attr.ib(init=False)
-    fCt_interp: NDArrayFloat = attr.ib(init=False)
-    power_interp: NDArrayFloat = attr.ib(init=False)
-    # rotor_radius: NDArrayFloat = attr.ib(init=False)
-    # rotor_area: NDArrayFloat = attr.ib(init=False)
-
-    def __attrs_post_init__(self) -> None:
-        self.coordinates = [
-            Vec3([x, y, self.turbine.hub_height]) for x, y in zip(self.layout_x, self.layout_y)
-        ]
-
-        # TODO: assumes homogenous turbines; change this for heterogeneous turbines
-        # TODO: maybe leave these on the turbine and reference from there?
-        self.rotor_diameter = self.turbine.rotor_diameter
-        self.hub_height = self.turbine.hub_height
-        self.fCt_interp = self.turbine.fCt_interp
-        self.fCp_interp = self.turbine.fCp_interp
-        self.power_interp = self.turbine.power_interp
-        self.pP = self.turbine.pP
-        self.pT = self.turbine.pT
-        self.generator_efficiency = self.turbine.generator_efficiency
-        self.TSR = self.turbine.TSR
-
-        # Turbine control settings indexed by the turbine ID
-        self.yaw_angles = np.zeros((self.n_wind_directions, self.n_wind_speeds, self.n_turbines))
-
-    # def generate_farm_points(self) -> None:
-
-        # def generate_turbine_tuple(turbine: Turbine) -> tuple:
-        #     exclusions = "power_thrust_table"
-        #     return attr.astuple(turbine, filter=lambda attribute, value: attribute.name not in exclusions)
-
-        # def generate_turbine_attribute_order(turbine: Turbine) -> List[str]:
-        #     exclusions = "power_thrust_table"
-        #     mapping = attr.asdict(turbine, filter=lambda attribute, value: attribute.name not in exclusions)
-        #     return list(mapping.keys())
-
-        # self.rotor_diameter = [self.turbine_library[self.turbine_id[i]].rotor_diameter for i in range(self.n_turbines)]
-        # self.hub_height = [self.turbine_library[self.turbine_id[i]].hub_height for i in range(self.n_turbines)]
-        # self.fCt_interp = [self.turbine_library[self.turbine_id[i]].fCt_interp for i in range(self.n_turbines)]
-        # self.fCp_interp = [self.turbine_library[self.turbine_id[i]].fCp_interp for i in range(self.n_turbines)]
-        # self.power_interp = [self.turbine_library[self.turbine_id[i]].power_interp for i in range(self.n_turbines)]
-        # self.pP = [self.turbine_library[self.turbine_id[i]].pP for i in range(self.n_turbines)]
-
-        # # Create an array of turbine values and the column ordering
-        # arbitrary_turbine = self.turbine_library[self.turbine_id[0]]
-        # column_order = generate_turbine_attribute_order(arbitrary_turbine)
-
-        # turbine_array = np.array([generate_turbine_tuple(self.turbine_library[t_id]) for t_id in self.turbine_id])
-        # turbine_array = np.resize(turbine_array, (self.n_wind_directions, self.n_wind_speeds, *turbine_array.shape))
-
-        # column_ix = {col: i for i, col in enumerate(column_order)}
-        # self.rotor_diameter = turbine_array[:, :, :, column_ix["rotor_diameter"]].astype(float)
-        # self.rotor_radius = turbine_array[:, :, :, column_ix["rotor_radius"]].astype(float)
-        # self.rotor_area = turbine_array[:, :, :, column_ix["rotor_area"]].astype(float)
-        # self.hub_height = turbine_array[:, :, :, column_ix["hub_height"]].astype(float)
-        # self.pP = turbine_array[:, :, :, column_ix["pP"]].astype(float)
-        # self.pT = turbine_array[:, :, :, column_ix["pT"]].astype(float)
-        # self.generator_efficiency = turbine_array[:, :, :, column_ix["generator_efficiency"]].astype(float)
-        # self.fCt_interp = turbine_array[:, :, :, column_ix["fCt_interp"]]
-        # # TODO: should we have both fCp_interp and power_interp
-        # self.fCp_interp = turbine_array[:, :, :, column_ix["fCp_interp"]]
-        # self.power_interp = turbine_array[:, :, :, column_ix["power_interp"]]
-
-    @property
-    def n_turbines(self):
-        return len(self.layout_x)
-
-    @property
-    def reference_turbine_diameter(self):
-        return self.rotor_diameter
-
-    @property
-    def reference_hub_height(self):
-        return self.hub_height
-
-    def _asdict(self) -> dict:
-        """Creates a JSON and YAML friendly dictionary that can be save for future reloading.
-        This dictionary will contain only `Python` types that can later be converted to their
-        proper `Farm` formats.
-
-        Returns:
-            dict: All key, vaue pais required for class recreation.
-        """
-        return attr.asdict(self, filter=_farm_filter, value_serializer=attr_serializer)
-
-
-<<<<<<< HEAD
-    # Data validators
-
-    # @layout_x.validator
-    # def check_x_len(self, instance: attr.Attribute, value: list[float] | NDArrayFloat) -> None:
-    #     if len(value) < len(self.turbine_id):
-    #         raise ValueError("Not enough `layout_x` values to match the `turbine_id`s.")
-    #     if len(value) > len(self.turbine_id):
-    #         raise ValueError("Too many `layout_x` values to match the `turbine_id`s.")
-
-    # @layout_y.validator
-    # def check_y_len(self, instance: attr.Attribute, value: list[float] | NDArrayFloat) -> None:
-    #     if len(value) < len(self.turbine_id):
-    #         raise ValueError("Not enough `layout_y` values to match the `turbine_id`s")
-    #     if len(value) > len(self.turbine_id):
-    #         raise ValueError("Too many `layout_y` values to match the `turbine_id`s")
-
-    # @turbine_id.validator
-    # def check_turbine_id(self, instance: attr.Attribute, value: list[str]) -> None:
-    #     if (
-    #         len(value) != 0 and                # Not provided: use the first turbine definition
-    #         len(value) != 1 and                # Single value: use the given turbine for all
-    #         len(value) != len(self.layout_x)  # Otherwise, must match the number of turbines in the farm
-    #     ):
-    #         raise ValueError(f"Number of turbine ID's do not match the number of turbines defined.")
-
-    # def sort_turbines(self, by: str) -> NDArrayInt:
-    #     """Sorts the turbines by the given dimension.
-
-    #     Args:
-    #         by (str): The dimension to sort by; should be one of x or y.
-
-    #     Returns:
-    #         NDArrayInt: The index order for retrieving data from `data_array` or any
-    #             other farm object.
-    #     """
-    #     if by == "x":
-    #         return np.argsort(self.layout_x)
-    #     elif by == "y":
-    #         return np.argsort(self.layout_y)
-    #     else:
-    #         raise ValueError("`by` must be set to one of 'x' or 'y'.")
-=======
-    @property
-    def reference_turbine_diameter(self):
-        return self.rotor_diameter[0, 0, 0]
-
-    def set_yaw_angles(self, yaw_angles: NDArrayFloat) -> None:
-        """
-        Set the yaw angles for each wind turbine at each atmospheric
-        condition.
-
-        # TODO: MOVE THIS TO WHEREVER IT SHOULD GO IN THE MERGE PROCESS
-
-        Args:
-            yaw_angles (NDArrayFloat): Array of yaw angles with dimensions (n wind directions,
-            n wind speeds, n turbines).
-        """
-        N_yaw = self.yaw_angles.size
-        shape_yaw = self.yaw_angles.shape
-        yaw_angles = np.array(yaw_angles)
-        if yaw_angles.ndim == 1:
-            if yaw_angles.size == shape_yaw[2]:
-                self.yaw_angles[:, :, :] = yaw_angles[None, None, :]
-            elif yaw_angles.size == N_yaw:
-                self.yaw_angles = yaw_angles.reshape(shape_yaw)
-            else:
-                raise ValueError(
-                    f"If 1-D inputs of yaw angles are provided, there must be {N_yaw}"
-                    " or {shape_yaw[2]} inputs provided!"
-                )
-        elif yaw_angles.size == shape_yaw[2]:
-            self.yaw_angles = np.resize(yaw_angles, shape_yaw)
-        elif yaw_angles.shape == shape_yaw:
-            self.yaw_angles = yaw_angles
-        else:
-            raise ValueError(
-                "Yaw_angles must be set for each turbine for all atmospheric conditions,"
-                f" and have 1-D {N_yaw} combinations in total, have shape: {shape_yaw},"
-                f" or have shape {(1, 1, shape_yaw[2])} but yaw_angles provided had"
-                f" shape {yaw_angles.shape}!"
-            )
->>>>>>> 646ec753
