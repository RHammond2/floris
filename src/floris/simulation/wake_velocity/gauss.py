--- conflicted
+++ resolved
@@ -67,16 +67,6 @@
         flow_field: FlowField
     ) -> Dict[str, Any]:
 
-<<<<<<< HEAD
-        reference_rotor_diameter = farm.reference_turbine_diameter * np.ones(
-            (flow_field.n_wind_directions, flow_field.n_wind_speeds, *grid.template_grid.shape)
-        )
-        reference_hub_height = farm.hub_height[0, 0, 0] * np.ones(
-            (flow_field.n_wind_directions, flow_field.n_wind_speeds, *grid.template_grid.shape)
-        )
-
-=======
->>>>>>> 517ad9a1
         kwargs = dict(
             x=grid.x,
             y=grid.y,
@@ -131,14 +121,9 @@
         xR = x_i
 
         # Start of the far wake
-<<<<<<< HEAD
-        x0 = reference_rotor_diameter * cosd(yaw_angle) * (1 + np.sqrt(1 - ct_i))
-        x0 /= np.sqrt(2) * (4 * self.alpha * turbulence_intensity_i + 2 * self.beta * (1 - np.sqrt(1 - ct_i)))
-=======
         x0 = np.ones_like(u_initial)
         x0 *= reference_rotor_diameter * cosd(yaw_angle) * (1 + np.sqrt(1 - ct_i) )
         x0 /= np.sqrt(2) * (4 * self.alpha * turbulence_intensity_i + 2 * self.beta * (1 - np.sqrt(1 - ct_i) ) )
->>>>>>> 517ad9a1
         x0 += x_i
 
         # Masks
