# Copyright 2021 NREL

# Licensed under the Apache License, Version 2.0 (the "License"); you may not
# use this file except in compliance with the License. You may obtain a copy of
# the License at http://www.apache.org/licenses/LICENSE-2.0

# Unless required by applicable law or agreed to in writing, software
# distributed under the License is distributed on an "AS IS" BASIS, WITHOUT
# WARRANTIES OR CONDITIONS OF ANY KIND, either express or implied. See the
# License for the specific language governing permissions and limitations under
# the License.

from typing import Any, Dict

import attr
import numpy as np

from floris.utilities import cosd, sind, bool_attrib, float_attrib, model_attrib
from floris.simulation import Farm, Grid, BaseModel, FlowField


@attr.s(auto_attribs=True)
class GaussVelocityDeflection(BaseModel):
    """
    The Gauss deflection model is a blend of the models described in
    :cite:`gdm-bastankhah2016experimental` and :cite:`gdm-King2019Controls` for
    calculating the deflection field in turbine wakes.

    Args:
        ka (*float*): Parameter used to determine the linear relationship between the
            turbulence intensity and the width of the Gaussian wake shape. Defaults to
            0.38.
        kb (*float*): Parameter used to determine the linear relationship between the
            turbulence intensity and the width of the Gaussian wake shape. Defaults to
            0.004.
        alpha (*float*): Parameter that determines the dependence of the downstream
            boundary between the near wake and far wake region on the turbulence
            intensity. Defaults to 0.58.
        beta (*float*): Parameter that determines the dependence of the downstream
            boundary between the near wake and far wake region on the turbine's
            induction factor. Defaults to 0.077.
        ad (*float*): Additional tuning parameter to modify the wake deflection with a
            lateral offset. Defaults to 0.
        bd (*float*): Additional tuning parameter to modify the wake deflection with a
            lateral offset. Defaults to 0.
        dm (*float*): Additional tuning parameter to scale the amount of wake
            deflection. Defaults to 1.0
        use_secondary_steering (*bool*): Flag to use secondary steering on the wake
            velocity using methods developed in [2]. Defaults to True.
        eps_gain (*float*): Tuning value for calculating the V- and W-component
            velocities using methods developed in [7]. Defaults to 0.2.
            TODO: Believe this should be removed, need to verify.
            See property on super-class for more details.

    References:
        .. bibliography:: /source/zrefs.bib
            :style: unsrt
            :filter: docname in docnames
            :keyprefix: gdm-
    """

    ad: float = float_attrib(default=0.0)
    bd: float = float_attrib(default=0.0)
    alpha: float = float_attrib(default=0.58)
    beta: float = float_attrib(default=0.077)
    ka: float = float_attrib(default=0.38)
    kb: float = float_attrib(default=0.004)
    dm: float = float_attrib(default=1.0)
    eps_gain: float = float_attrib(default=0.2)
    use_secondary_steering: bool = bool_attrib(default=True)

    model_string = "gauss"

    def prepare_function(
        self,
        grid: Grid,
        farm: Farm,
        flow_field: FlowField
    ) -> Dict[str, Any]:

<<<<<<< HEAD
        reference_rotor_diameter = farm.reference_turbine_diameter * np.ones(
            (flow_field.n_wind_directions, flow_field.n_wind_speeds, *grid.template_grid.shape)
        )
=======
        reference_rotor_diameter = farm.reference_turbine_diameter
>>>>>>> 517ad9a1

        kwargs = dict(
            x=grid.x,
            y=grid.y,
            z=grid.z,
            freestream_velocity=flow_field.u_initial,
            wind_veer=flow_field.wind_veer,
            reference_rotor_diameter=reference_rotor_diameter,
        )
        return kwargs

    # @profile
    def function(
        self,
        x_i: np.ndarray,
        y_i: np.ndarray,
        yaw_i: np.ndarray,
        turbulence_intensity_i: np.ndarray,
        ct_i: np.ndarray,
        *,
        x: np.ndarray,
        y: np.ndarray,
        z: np.ndarray,
        freestream_velocity: np.ndarray,
        wind_veer: float,
        reference_rotor_diameter: float,
    ):
        """
        Calculates the deflection field of the wake. See
        :cite:`gdm-bastankhah2016experimental` and :cite:`gdm-King2019Controls`
        for details on the methods used.

        Args:
            x_locations (np.array): An array of floats that contains the
                streamwise direction grid coordinates of the flow field
                domain (m).
            y_locations (np.array): An array of floats that contains the grid
                coordinates of the flow field domain in the direction normal to
                x and parallel to the ground (m).
            z_locations (np.array): An array of floats that contains the grid
                coordinates of the flow field domain in the vertical
                direction (m).
            turbine (:py:obj:`floris.simulation.turbine`): Object that
                represents the turbine creating the wake.
            coord (:py:obj:`floris.utilities.Vec3`): Object containing
                the coordinate of the turbine creating the wake (m).
            flow_field (:py:class:`floris.simulation.flow_field`): Object
                containing the flow field information for the wind farm.

        Returns:
            np.array: Deflection field for the wake.
        """
        # ==============================================================

        # opposite sign convention in this model
        tilt = 0.0  # turbine.tilt_angle

        # initial velocity deficits
        uR = (
            freestream_velocity
            * ct_i
            * cosd(tilt)
            * cosd(yaw_i)
            / (2.0 * (1 - np.sqrt(1 - (ct_i * cosd(tilt) * cosd(yaw_i)))))
        )
        u0 = freestream_velocity * np.sqrt(1 - ct_i)

        # length of near wake
        x0 = (
            reference_rotor_diameter
            * (cosd(yaw_i) * (1 + np.sqrt(1 - ct_i * cosd(yaw_i))))
            / (np.sqrt(2) * (4 * self.alpha * turbulence_intensity_i + 2 * self.beta * (1 - np.sqrt(1 - ct_i))))
            + x_i
        )

        # wake expansion parameters
        ky = self.ka * turbulence_intensity_i + self.kb
        kz = self.ka * turbulence_intensity_i + self.kb

        C0 = 1 - u0 / freestream_velocity
        M0 = C0 * (2 - C0)
        E0 = C0 ** 2 - 3 * np.exp(1.0 / 12.0) * C0 + 3 * np.exp(1.0 / 3.0)

        # initial Gaussian wake expansion
        sigma_z0 = reference_rotor_diameter * 0.5 * np.sqrt(uR / (freestream_velocity + u0))
        sigma_y0 = sigma_z0 * cosd(yaw_i) * cosd(wind_veer)

        yR = y - y_i
        xR = x_i  # yR * tand(yaw) + x_i

        # yaw parameters (skew angle and distance from centerline)
        # skew angle in radians
        theta_c0 = self.dm * (0.3 * np.radians(yaw_i) / cosd(yaw_i)) * (1 - np.sqrt(1 - ct_i * cosd(yaw_i)))
        delta0 = np.tan(theta_c0) * (x0 - x_i)  # initial wake deflection;
        # NOTE: use np.tan here since theta_c0 is radians

        # deflection in the near wake
        delta_near_wake = ((x - xR) / (x0 - xR)) * delta0 + (self.ad + self.bd * (x - x_i))
        delta_near_wake = delta_near_wake * np.array(x >= xR)
        delta_near_wake = delta_near_wake * np.array(x <= x0)

        # deflection in the far wake
        sigma_y = ky * (x - x0) + sigma_y0
        sigma_z = kz * (x - x0) + sigma_z0
        sigma_y = sigma_y * np.array(x >= x0) + sigma_y0 * np.array(x < x0)
        sigma_z = sigma_z * np.array(x >= x0) + sigma_z0 * np.array(x < x0)

        ln_deltaNum = (1.6 + np.sqrt(M0)) * (1.6 * np.sqrt(sigma_y * sigma_z / (sigma_y0 * sigma_z0)) - np.sqrt(M0))
        ln_deltaDen = (1.6 - np.sqrt(M0)) * (1.6 * np.sqrt(sigma_y * sigma_z / (sigma_y0 * sigma_z0)) + np.sqrt(M0))

        delta_far_wake = (
            delta0
            + theta_c0 * E0 / 5.2 * np.sqrt(sigma_y0 * sigma_z0 / (ky * kz * M0)) * np.log(ln_deltaNum / ln_deltaDen)
            + (self.ad + self.bd * (x - x_i))
        )

        delta_far_wake = delta_far_wake * np.array(x > x0)
        deflection = delta_near_wake + delta_far_wake

        return deflection

    def calculate_effective_yaw_angle(
        self, x_locations, y_locations, z_locations, turbine, coord, flow_field
    ):
        """
        This method determines the effective yaw angle to be used when
        secondary steering is enabled. For more details on how the effective
        yaw angle is calculated, see :cite:`bvd-King2019Controls`.

        Args:
            x_locations (np.array): Streamwise locations in wake.
            y_locations (np.array): Spanwise locations in wake.
            z_locations (np.array): Vertical locations in wake.
            turbine (:py:class:`floris.simulation.turbine.Turbine`):
                Turbine object.
            coord (:py:obj:`floris.simulation.turbine_map.TurbineMap.coords`):
                Spatial coordinates of wind turbine.
            flow_field (:py:class:`floris.simulation.flow_field.FlowField`):
                Flow field object.

        Raises:
            ValueError: It appears that 'use_secondary_steering' is set
                to True and 'calculate_VW_velocities' is set to False.
                This configuration is not valid. Please set
                'use_secondary_steering' to True if you wish to use
                yaw-added recovery.

        Returns:
            float: The turbine yaw angle, including any effective yaw if
            secondary steering is enabled.
        """
        if self.use_secondary_steering:
            if not flow_field.wake.velocity_model.calculate_VW_velocities:
                err_msg = (
                    "It appears that 'use_secondary_steering' is set "
                    + "to True and 'calculate_VW_velocities' is set to False. "
                    + "This configuration is not valid. Please set "
                    + "'use_secondary_steering' to True if you wish to use "
                    + "yaw-added recovery."
                )
                self.logger.error(err_msg, stack_info=True)
                raise ValueError(err_msg)
            # turbine parameters
            Ct = turbine.Ct
            D = turbine.rotor_diameter
            HH = turbine.hub_height
            aI = turbine.axial_induction
            TSR = turbine.tsr
            V = flow_field.v
            Uinf = np.mean(flow_field.wind_map.grid_wind_speed)

            eps = self.eps_gain * D  # Use set value
            idx = np.where((np.abs(x_locations - coord.x1) < D / 4) & (np.abs(y_locations - coord.x2) < D / 2))

            yLocs = y_locations[idx] + 0.01 - coord.x2

            # location of top vortex
            zT = z_locations[idx] + 0.01 - (HH + D / 2)
            rT = yLocs ** 2 + zT ** 2

            # location of bottom vortex
            zB = z_locations[idx] + 0.01 - (HH - D / 2)
            rB = yLocs ** 2 + zB ** 2

            # wake rotation vortex
            zC = z_locations[idx] + 0.01 - (HH)
            rC = yLocs ** 2 + zC ** 2

            # find wake deflection from CRV
            min_yaw = -45.0
            max_yaw = 45.0
            test_yaw = np.linspace(min_yaw, max_yaw, 91)
            avg_V = np.mean(V[idx])

            # what yaw angle would have produced that same average spanwise velocity
            vel_top = ((HH + D / 2) / flow_field.reference_wind_height) ** flow_field.wind_shear
            vel_bottom = ((HH - D / 2) / flow_field.reference_wind_height) ** flow_field.wind_shear
            Gamma_top = (np.pi / 8) * D * vel_top * Uinf * Ct * sind(test_yaw) * cosd(test_yaw)
            Gamma_bottom = -(np.pi / 8) * D * vel_bottom * Uinf * Ct * sind(test_yaw) * cosd(test_yaw)
            Gamma_wake_rotation = 0.25 * 2 * np.pi * D * (aI - aI ** 2) * turbine.average_velocity / TSR

            Veff = (
                np.divide(np.einsum("i,j", Gamma_top, zT), (2 * np.pi * rT)) * (1 - np.exp(-rT / (eps ** 2)))
                + np.einsum("i,j", Gamma_bottom, zB) / (2 * np.pi * rB) * (1 - np.exp(-rB / (eps ** 2)))
                + (zC * Gamma_wake_rotation) / (2 * np.pi * rC) * (1 - np.exp(-rC / (eps ** 2)))
            )

            tmp = avg_V - np.mean(Veff, axis=1)

            # return indices of sorted residuals to find effective yaw angle
            order = np.argsort(np.abs(tmp))
            idx_1 = order[0]
            idx_2 = order[1]

            # check edge case, if true, assign max yaw value
            if idx_1 == 90 or idx_2 == 90:
                yaw_effective = max_yaw
            # check edge case, if true, assign min yaw value
            elif idx_1 == 0 or idx_2 == 0:
                yaw_effective = -min_yaw
            # for each identified minimum residual, use adjacent points to determine
            # two equations of line and find the intersection of the two lines to
            # determine the effective yaw angle to add; the if/else structure is based
            # on which residual index is larger
            else:
                if idx_1 > idx_2:
                    idx_right = idx_1 + 1  # adjacent point
                    idx_left = idx_2 - 1  # adjacent point
                    mR = abs(tmp[idx_right]) - abs(tmp[idx_1])  # slope
                    mL = abs(tmp[idx_2]) - abs(tmp[idx_left])  # slope
                    bR = abs(tmp[idx_1]) - mR * float(idx_1)  # intercept
                    bL = abs(tmp[idx_2]) - mL * float(idx_2)  # intercept
                else:
                    idx_right = idx_2 + 1  # adjacent point
                    idx_left = idx_1 - 1  # adjacent point
                    mR = abs(tmp[idx_right]) - abs(tmp[idx_2])  # slope
                    mL = abs(tmp[idx_1]) - abs(tmp[idx_left])  # slope
                    bR = abs(tmp[idx_2]) - mR * float(idx_2)  # intercept
                    bL = abs(tmp[idx_1]) - mL * float(idx_1)  # intercept

                # find the value at the intersection of the two lines
                ival = (bR - bL) / (mL - mR)
                # convert the indice into degrees
                yaw_effective = ival - max_yaw

            return yaw_effective + turbine.yaw_angle
        else:
            return turbine.yaw_angle<|MERGE_RESOLUTION|>--- conflicted
+++ resolved
@@ -78,13 +78,7 @@
         flow_field: FlowField
     ) -> Dict[str, Any]:
 
-<<<<<<< HEAD
-        reference_rotor_diameter = farm.reference_turbine_diameter * np.ones(
-            (flow_field.n_wind_directions, flow_field.n_wind_speeds, *grid.template_grid.shape)
-        )
-=======
         reference_rotor_diameter = farm.reference_turbine_diameter
->>>>>>> 517ad9a1
 
         kwargs = dict(
             x=grid.x,
