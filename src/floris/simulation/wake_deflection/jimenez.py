# Copyright 2021 NREL

# Licensed under the Apache License, Version 2.0 (the "License"); you may not
# use this file except in compliance with the License. You may obtain a copy of
# the License at http://www.apache.org/licenses/LICENSE-2.0

# Unless required by applicable law or agreed to in writing, software
# distributed under the License is distributed on an "AS IS" BASIS, WITHOUT
# WARRANTIES OR CONDITIONS OF ANY KIND, either express or implied. See the
# License for the specific language governing permissions and limitations under
# the License.

from typing import Any, Dict

import attr
import numpy as np

from floris.utilities import cosd, sind, float_attrib, model_attrib
from floris.simulation import Farm, Grid, BaseModel, FlowField


@attr.s(auto_attribs=True)
class JimenezVelocityDeflection(BaseModel):
    """Jiménez wake deflection model, dervied from :cite:`jdm-jimenez2010application`.

    Args:
        kd (float): Parameter used to determine the skew angle of the wake. Defaults
            to 0.05.
        ad (float): Additional tuning parameter to modify the wake deflection with a
            lateral offset. Defaults to 0.
        bd (float): Additional tuning parameter to modify the wake deflection with a
            lateral offset. Defaults to 0.

    References:
        .. bibliography:: /source/zrefs.bib
            :style: unsrt
            :filter: docname in docnames
            :keyprefix: jdm-
    """

    kd: float = float_attrib(default=0.05)
    ad: float = float_attrib(default=0.0)
    bd: float = float_attrib(default=0.0)

<<<<<<< HEAD
    def prepare_function(self, grid: Grid, farm: Farm, flow_field: FlowField) -> Dict[str, Any]:
        reference_rotor_diameter = farm.reference_turbine_diameter * np.ones(
            (flow_field.n_wind_directions, flow_field.n_wind_speeds, *grid.template_grid.shape)
        )
=======
    model_string = "jimenez"

    def prepare_function(
        self,
        grid: Grid,
        farm: Farm,
        flow_field: FlowField
    ) -> Dict[str, Any]:

>>>>>>> 517ad9a1
        kwargs = dict(
            x=grid.x,
            reference_rotor_diameter=farm.reference_turbine_diameter,
        )
        return kwargs

    # @profile
    def function(
        self,
        x_i: np.ndarray,
        y_i: np.ndarray,
        yaw_i: np.ndarray,
        turbulence_intensity_i: np.ndarray,
        ct_i: np.ndarray,
        *,
        x: np.ndarray,
        reference_rotor_diameter: np.ndarray,
    ):
        """
        Calcualtes the deflection field of the wake in relation to the yaw of
        the turbine. This is coded as defined in [1].

        Args:
            x_locations (np.array): streamwise locations in wake
            y_locations (np.array): spanwise locations in wake
            z_locations (np.array): vertical locations in wake
                (not used in Jiménez)
            turbine (:py:class:`floris.simulation.turbine.Turbine`):
                Turbine object
            coord
                (:py:meth:`floris.simulation.turbine_map.TurbineMap.coords`):
                Spatial coordinates of wind turbine.
            flow_field
                (:py:class:`floris.simulation.flow_field.FlowField`):
                Flow field object.

        Returns:
            deflection (np.array): Deflected wake centerline.


        This function calculates the deflection of the entire flow field
        given the yaw angle and Ct of the current turbine
        """

        # NOTE: Its important to remember the rules of broadcasting here.
        # An operation between two np.arrays of different sizes involves
        # broadcasting. First, the rank and then the dimensions are compared.
        # If the ranks are different, new dimensions of size 1 are added to
        # the missing dimensions. Then, arrays can be combined (arithmetic)
        # if corresponding dimensions are either the same size or 1.
        # https://numpy.org/doc/stable/user/basics.broadcasting.html
        # Here, many dimensions are 1, but these are essentially treated
        # as a scalar value for that dimension.

        # angle of deflection
        xi_init = cosd(yaw_i) * sind(yaw_i) * ct_i / 2.0
        x_locations = x - x_i

        # yaw displacement
        A = 15 * (2 * self.kd * x_locations / reference_rotor_diameter + 1) ** 4.0 + xi_init ** 2.0
        B = (30 * self.kd / reference_rotor_diameter) * (
            2 * self.kd * x_locations / reference_rotor_diameter + 1
        ) ** 5.0
        C = xi_init * reference_rotor_diameter * (15 + xi_init ** 2.0)
        D = 30 * self.kd

        yYaw_init = (xi_init * A / B) - (C / D)

        # corrected yaw displacement with lateral offset
        # This has the same shape as the grid
        deflection = yYaw_init + self.ad + self.bd * x_locations

        x = np.unique(x_locations)
        for i in range(len(x)):
            tmp = np.max(deflection[x_locations == x[i]])
            deflection[x_locations == x[i]] = tmp

        return deflection<|MERGE_RESOLUTION|>--- conflicted
+++ resolved
@@ -42,12 +42,6 @@
     ad: float = float_attrib(default=0.0)
     bd: float = float_attrib(default=0.0)
 
-<<<<<<< HEAD
-    def prepare_function(self, grid: Grid, farm: Farm, flow_field: FlowField) -> Dict[str, Any]:
-        reference_rotor_diameter = farm.reference_turbine_diameter * np.ones(
-            (flow_field.n_wind_directions, flow_field.n_wind_speeds, *grid.template_grid.shape)
-        )
-=======
     model_string = "jimenez"
 
     def prepare_function(
@@ -57,7 +51,6 @@
         flow_field: FlowField
     ) -> Dict[str, Any]:
 
->>>>>>> 517ad9a1
         kwargs = dict(
             x=grid.x,
             reference_rotor_diameter=farm.reference_turbine_diameter,
