--- conflicted
+++ resolved
@@ -15,14 +15,8 @@
 import attr
 import numpy as np
 
-<<<<<<< HEAD
-from floris.simulation import TurbineGrid
-from floris.simulation import FlowField
-from floris.simulation import Farm
-=======
->>>>>>> 26cdcdab
 from floris.utilities import cosd, sind, float_attrib, model_attrib
-from floris.simulation import Turbine, BaseClass, TurbineGrid
+from floris.simulation import BaseClass, Farm, FlowField, TurbineGrid
 
 
 @attr.s(auto_attribs=True)
