--- conflicted
+++ resolved
@@ -12,14 +12,9 @@
 
 # See https://floris.readthedocs.io for documentation
 
-<<<<<<< HEAD
 import math
-from typing import Dict, List, Union
+from typing import Any, Dict, List, Union
 from collections.abc import Iterable
-=======
-from typing import Any, Dict, List, Union
-import math
->>>>>>> 438f940d
 
 import attr
 import numpy as np
@@ -162,11 +157,12 @@
         fCt = fCt[ix_filter]
 
     if isinstance(fCt, np.ndarray):
-<<<<<<< HEAD
-        Ct = np.array([_fCt(average_velocity(v)) for _fCt, v in zip(fCt, velocities)])
-=======
-        Ct = np.array([_fCt(average_velocity(v)) * cosd(yaw) for _fCt, v, yaw in zip(fCt, velocities, yaw_angle)])
->>>>>>> 438f940d
+        Ct = np.array(
+            [
+                _fCt(average_velocity(v)) * cosd(yaw)
+                for _fCt, v, yaw in zip(fCt, velocities, yaw_angle)
+            ]
+        )
     else:
         turbine_velocity = average_velocity(velocities)
         Ct = fCt(turbine_velocity) * cosd(yaw_angle)
@@ -213,7 +209,8 @@
 
 
 def average_velocity(
-    velocities: np.ndarray, ix_filter: Union[List[Union[int, bool]], np.ndarray] = None,
+    velocities: np.ndarray,
+    ix_filter: Union[List[Union[int, bool]], np.ndarray] = None,
 ) -> Union[float, np.ndarray]:
     """This property calculates and returns the cube root of the
     mean cubed velocity in the turbine's rotor swept area (m/s).
@@ -313,7 +310,8 @@
     pT: float = float_attrib()
     generator_efficiency: float = float_attrib()
     power_thrust_table: Dict[str, List[float]] = attr.ib(
-        converter=PowerThrustTable.from_dict, kw_only=True,
+        converter=PowerThrustTable.from_dict,
+        kw_only=True,
     )
     model_string: str = model_attrib(default="turbine")
     # ngrid: float = float_attrib()  # TODO: goes here or on the Grid?
@@ -348,10 +346,14 @@
         # Post-init initialization for the power curve interpolation functions
         wind_speeds = self.power_thrust_table.wind_speed
         self.fCp_interp = interp1d(
-            wind_speeds, self.power_thrust_table.power, fill_value="extrapolate",
+            wind_speeds,
+            self.power_thrust_table.power,
+            fill_value="extrapolate",
         )
         self.fCt_interp = interp1d(
-            wind_speeds, self.power_thrust_table.thrust, fill_value="extrapolate",
+            wind_speeds,
+            self.power_thrust_table.thrust,
+            fill_value="extrapolate",
         )
 
         inner_power = np.array([self._power_inner_function(ws) for ws in wind_speeds])
@@ -377,29 +379,8 @@
     ) -> Union[float, np.ndarray]:
         """Calculates the coefficient of power at a given wind speed.
 
-<<<<<<< HEAD
         Args:
             sample_wind_speeds (Union[float, np.ndarray]): The wind speed(s).
-=======
-    def fCt(self, at_wind_speed):
-        # NOTE: IS THIS SUPPOSED TO BE A SINGLE INPUT?
-        if at_wind_speed < self.power_thrust_table.wind_speed.min():
-            return 0.9999
-        else:
-            _ct = self.fCt_interp(at_wind_speed)
-            if _ct.size > 1:
-                _ct = _ct[0]
-            if _ct > 1.0:
-                return 0.9999
-            if _ct <= 0.0:
-                return 0.0001
-            return float(_ct)
-
-    @property
-    def rotor_radius(self) -> float:
-        """
-        Rotor radius of the turbine in meters.
->>>>>>> 438f940d
 
         Returns:
             Union[float, np.ndarray]: The coefficient of power for a given wind speed.
@@ -445,8 +426,7 @@
 
     @rotor_diameter.validator
     def reset_rotor_diameter_dependencies(self, instance: str, value: float) -> None:
-        """Resets the `rotor_radius` and `rotor_area` attributes.
-        """
+        """Resets the `rotor_radius` and `rotor_area` attributes."""
         # Temporarily turn off validators to avoid infinite recursion
         attr.set_run_validators(False)
 
