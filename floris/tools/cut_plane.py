--- conflicted
+++ resolved
@@ -380,7 +380,6 @@
 
 
 def wind_speed_profile(cross_plane, R, x2_loc, resolution=100, x1_locs=None):
-<<<<<<< HEAD
 
     if x1_locs is None:
         x1_locs = np.linspace(
@@ -392,19 +391,6 @@
     return x1_locs, v_array
 
 
-=======
-
-    if x1_locs is None:
-        x1_locs = np.linspace(
-            min(cross_plane.df.x1), max(cross_plane.df.x1), resolution
-        )
-    v_array = np.array(
-        [calculate_wind_speed(cross_plane, x1_loc, x2_loc, R) for x1_loc in x1_locs]
-    )
-    return x1_locs, v_array
-
-
->>>>>>> fa9f63e1
 def calculate_power(
     cross_plane, x1_loc, x2_loc, R, ws_array, cp_array, air_density=1.225
 ):
