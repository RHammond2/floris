# Copyright 2021 NREL
# Licensed under the Apache License, Version 2.0 (the "License"); you may not
# use this file except in compliance with the License. You may obtain a copy of
# the License at http://www.apache.org/licenses/LICENSE-2.0

# Unless required by applicable law or agreed to in writing, software
# distributed under the License is distributed on an "AS IS" BASIS, WITHOUT
# WARRANTIES OR CONDITIONS OF ANY KIND, either express or implied. See the
# License for the specific language governing permissions and limitations under
# the License.

# See https://floris.readthedocs.io for documentation


from __future__ import annotations

import copy
from typing import Any, Tuple
from pathlib import Path
from itertools import repeat, product
from multiprocessing import cpu_count
from multiprocessing.pool import Pool

import numpy as np
import pandas as pd
import numpy.typing as npt
import matplotlib.pyplot as plt
from scipy.stats import norm
from scipy.interpolate import LinearNDInterpolator, NearestNDInterpolator
from numpy.lib.arraysetops import unique

from floris.utilities import Vec3
from floris.type_dec import NDArrayFloat
from floris.simulation import Farm, Floris, FlowField, WakeModelManager, farm, floris, flow_field
from floris.logging_manager import LoggerBase
from floris.tools.cut_plane import get_plane_from_flow_data
# from floris.tools.flow_data import FlowData
from floris.simulation.turbine import Ct, power, axial_induction, average_velocity
from floris.tools.interface_utilities import get_params, set_params, show_params
from floris.tools.cut_plane import CutPlane, change_resolution, get_plane_from_flow_data

# from .visualization import visualize_cut_plane
# from .layout_functions import visualize_layout, build_turbine_loc


class FlorisInterface(LoggerBase):
    """
    FlorisInterface provides a high-level user interface to many of the
    underlying methods within the FLORIS framework. It is meant to act as a
    single entry-point for the majority of users, simplifying the calls to
    methods on objects within FLORIS.

    Args:
        configuration (:py:obj:`dict`): The Floris configuration dictarionary, JSON file,
            or YAML file. The configuration should have the following inputs specified.
                - **flow_field**: See `floris.simulation.flow_field.FlowField` for more details.
                - **farm**: See `floris.simulation.farm.Farm` for more details.
                - **turbine**: See `floris.simulation.turbine.Turbine` for more details.
                - **wake**: See `floris.simulation.wake.WakeManager` for more details.
                - **logging**: See `floris.simulation.floris.Floris` for more details.
    """

    def __init__(self, configuration: dict | str | Path, het_map=None):
        self.configuration = configuration

        if isinstance(self.configuration, (str, Path)):
            self.floris = Floris.from_file(self.configuration)

        elif isinstance(self.configuration, dict):
            self.floris = Floris.from_dict(self.configuration)

        else:
            raise TypeError("The Floris `configuration` must of type 'dict', 'str', or 'Path'.")

        # Store the heterogeneous map for use after reinitailization
        self.het_map = het_map
        # Assign the heterogeneous map to the flow field
        # Needed for a direct call to fi.calculate_wake without fi.reinitialize
        self.floris.flow_field.het_map = het_map

        # If ref height is -1, assign the hub height
        if self.floris.flow_field.reference_wind_height == -1:
            self.assign_hub_height_to_ref_height()

        # Make a check on reference height and provide a helpful warning
        unique_heights = np.unique(self.floris.farm.hub_heights)
        if ((len(unique_heights) == 1) and (self.floris.flow_field.reference_wind_height!=unique_heights[0])):
            err_msg = 'The only unique hub-height is not the equal to the specified reference wind height.  If this was unintended use -1 as the reference hub height to indicate use of hub-height as reference wind height.'
            self.logger.warning(err_msg, stack_info=True)

    def assign_hub_height_to_ref_height(self):

        # Confirm can do this operation
        unique_heights = np.unique(self.floris.farm.hub_heights)
        if (len(unique_heights) > 1):
            raise ValueError("To assign hub heights to reference height, can not have more than one specified height. Current length is {}.".format(len(unique_heights)))

        self.floris.flow_field.reference_wind_height = unique_heights[0]

    def copy(self):
        """Create an independent copy of the current FlorisInterface object"""
        return FlorisInterface(self.floris.as_dict())

    def calculate_wake(
        self,
        yaw_angles: NDArrayFloat | list[float] | None = None,
        # points: NDArrayFloat | list[float] | None = None,
        # track_n_upstream_wakes: bool = False,
    ) -> None:
        """
        Wrapper to the :py:meth:`~.Farm.set_yaw_angles` and
        :py:meth:`~.FlowField.calculate_wake` methods.

        Args:
            yaw_angles (NDArrayFloat | list[float] | None, optional): Turbine yaw angles.
                Defaults to None.
            points: (NDArrayFloat | list[float] | None, optional): The x, y, and z
                coordinates at which the flow field velocity is to be recorded. Defaults
                to None.
            track_n_upstream_wakes (bool, optional): When *True*, will keep track of the
                number of upstream wakes a turbine is experiencing. Defaults to *False*.
        """
        # self.floris.flow_field.calculate_wake(
        #     no_wake=no_wake,
        #     points=points,
        #     track_n_upstream_wakes=track_n_upstream_wakes,
        # )

        # TODO decide where to handle this sign issue
        if (yaw_angles is not None) and not (np.all(yaw_angles==0.)):
            if self.floris.wake.model_strings["velocity_model"] == "turbopark":
                # TODO: Implement wake steering for the TurbOPark model
                raise ValueError("Non-zero yaw angles given and for TurbOPark model; wake steering with this model is not yet implemented.")
            self.floris.farm.yaw_angles = yaw_angles

        # Initialize solution space
        self.floris.initialize_domain()

        # Perform the wake calculations
        self.floris.steady_state_atmospheric_condition()

    def calculate_no_wake(
        self,
        yaw_angles: NDArrayFloat | list[float] | None = None,
    ) -> None:
        """
        This function is similar to `calculate_wake()` except
        that it does not apply a wake model. That is, the wind
        farm is modeled as if there is no wake in the flow.
        Yaw angles are used to reduce the power and thrust of
        the turbine that is yawed.

        Args:
            yaw_angles (NDArrayFloat | list[float] | None, optional): Turbine yaw angles.
                Defaults to None.
        """

        # TODO decide where to handle this sign issue
        if (yaw_angles is not None) and not (np.all(yaw_angles==0.)):
            if self.floris.wake.model_strings["velocity_model"] == "turbopark":
                # TODO: Implement wake steering for the TurbOPark model
                raise ValueError("Non-zero yaw angles given and for TurbOPark model; wake steering with this model is not yet implemented.")
            self.floris.farm.yaw_angles = yaw_angles

        # Initialize solution space
        self.floris.initialize_domain()

        # Finalize values to user-supplied order
        self.floris.finalize()

    def reinitialize(
        self,
        wind_speeds: list[float] | NDArrayFloat | None = None,
        wind_directions: list[float] | NDArrayFloat | None = None,
        # wind_layout: list[float] | NDArrayFloat | None = None,
        wind_shear: float | None = None,
        wind_veer: float | None = None,
        reference_wind_height: float | None = None,
        turbulence_intensity: float | None = None,
        # turbulence_kinetic_energy=None,
        air_density: float | None = None,
        # wake: WakeModelManager = None,
        layout: Tuple[list[float], list[float]] | Tuple[NDArrayFloat, NDArrayFloat] | None = None,
        turbine_type: list | None = None,
        # turbine_id: list[str] | None = None,
        # wtg_id: list[str] | None = None,
        # with_resolution: float | None = None,
        solver_settings: dict | None = None
    ):
        # Export the floris object recursively as a dictionary
        floris_dict = self.floris.as_dict()
        flow_field_dict = floris_dict["flow_field"]
        farm_dict = floris_dict["farm"]

        # Make the given changes

        ## FlowField
        if wind_speeds is not None:
            flow_field_dict["wind_speeds"] = wind_speeds
        if wind_directions is not None:
            flow_field_dict["wind_directions"] = wind_directions
        if wind_shear is not None:
            flow_field_dict["wind_shear"] = wind_shear
        if wind_veer is not None:
            flow_field_dict["wind_veer"] = wind_veer
        if reference_wind_height is not None:
            flow_field_dict["reference_wind_height"] = reference_wind_height
        if turbulence_intensity is not None:
            flow_field_dict["turbulence_intensity"] = turbulence_intensity
        if air_density is not None:
            flow_field_dict["air_density"] = air_density

        ## Farm
        if layout is not None:
            farm_dict["layout_x"] = layout[0]
            farm_dict["layout_y"] = layout[1]
        if turbine_type is not None:
            farm_dict["turbine_type"] = turbine_type

        ## Wake
        # if wake is not None:
        #     self.floris.wake = wake
        # if turbulence_intensity is not None:
        #     pass  # TODO: this should be in the code, but maybe got skipped?
        # if turbulence_kinetic_energy is not None:
        #     pass  # TODO: not needed until GCH
        if solver_settings is not None:
            floris_dict["solver"] = solver_settings

        floris_dict["flow_field"] = flow_field_dict
        floris_dict["farm"] = farm_dict

        # Create a new instance of floris and attach to self
        self.floris = Floris.from_dict(floris_dict)
        # Re-assign the hetergeneous inflow map to flow field
        self.floris.flow_field.het_map = self.het_map

    def get_plane_of_points(
        self,
        normal_vector="z",
        planar_coordinate=None,
    ):
        """
        Calculates velocity values through the
        :py:meth:`~.FlowField.calculate_wake` method at points in plane
        specified by inputs.

        Args:
            normal_vector (string, optional): Vector normal to plane.
                Defaults to z.
            planar_coordinate (float, optional): Value of normal vector to slice through. Defaults to None.


        Returns:
            :py:class:`pandas.DataFrame`: containing values of x1, x2, u, v, w
        """
        # Get results vectors
        x_flat = self.floris.grid.x_sorted[0, 0].flatten()
        y_flat = self.floris.grid.y_sorted[0, 0].flatten()
        z_flat = self.floris.grid.z_sorted[0, 0].flatten()
        u_flat = self.floris.flow_field.u_sorted[0, 0].flatten()
        v_flat = self.floris.flow_field.v_sorted[0, 0].flatten()
        w_flat = self.floris.flow_field.w_sorted[0, 0].flatten()

        # Create a df of these
        if normal_vector == "z":
            df = pd.DataFrame(
                {
                    "x1": x_flat,
                    "x2": y_flat,
                    "x3": z_flat,
                    "u": u_flat,
                    "v": v_flat,
                    "w": w_flat,
                }
            )
        if normal_vector == "x":
            df = pd.DataFrame(
                {
                    "x1": y_flat,
                    "x2": z_flat,
                    "x3": x_flat,
                    "u": u_flat,
                    "v": v_flat,
                    "w": w_flat,
                }
            )
        if normal_vector == "y":
            df = pd.DataFrame(
                {
                    "x1": x_flat,
                    "x2": z_flat,
                    "x3": y_flat,
                    "u": u_flat,
                    "v": v_flat,
                    "w": w_flat,
                }
            )

        # Subset to plane
        # TODO: Seems sloppy as need more than one plane in the z-direction for GCH
        if planar_coordinate is not None:
            df = df[np.isclose(df.x3, planar_coordinate)] # , atol=0.1, rtol=0.0)]

        # Drop duplicates
        # TODO is this still needed now that we setup a grid for just this plane?
        df = df.drop_duplicates()

        # Sort values of df to make sure plotting is acceptable
        df = df.sort_values(["x2", "x1"]).reset_index(drop=True)

        return df

    def calculate_horizontal_plane(
        self,
        height,
        x_resolution=200,
        y_resolution=200,
        x_bounds=None,
        y_bounds=None,
        wd=None,
        ws=None,
        yaw_angles=None,
    ):
        """
        Shortcut method to instantiate a :py:class:`~.tools.cut_plane.CutPlane`
        object containing the velocity field in a horizontal plane cut through
        the simulation domain at a specific height.

        Args:
            height (float): Height of cut plane. Defaults to Hub-height.
            x_resolution (float, optional): Output array resolution.
                Defaults to 200 points.
            y_resolution (float, optional): Output array resolution.
                Defaults to 200 points.
            x_bounds (tuple, optional): Limits of output array (in m).
                Defaults to None.
            y_bounds (tuple, optional): Limits of output array (in m).
                Defaults to None.

        Returns:
            :py:class:`~.tools.cut_plane.CutPlane`: containing values
            of x, y, u, v, w
        """
        #TODO update docstring
        if wd is None:
            wd = self.floris.flow_field.wind_directions
        if ws is None:
            ws = self.floris.flow_field.wind_speeds
        self.check_wind_condition_for_viz(wd=wd, ws=ws)

        # Store the current state for reinitialization
        floris_dict = self.floris.as_dict()
        current_yaw_angles = self.floris.farm.yaw_angles

        # Set the solver to a flow field planar grid
        solver_settings = {
            "type": "flow_field_planar_grid",
            "normal_vector": "z",
            "planar_coordinate": height,
            "flow_field_grid_points": [x_resolution, y_resolution],
            "flow_field_bounds": [x_bounds, y_bounds],
        }
        self.reinitialize(
            wind_directions=wd, wind_speeds=ws, solver_settings=solver_settings
        )

        # TODO this has to be done here as it seems to be lost with reinitialize
        if yaw_angles is not None:
            self.floris.farm.yaw_angles = yaw_angles

        # Calculate wake
        self.floris.solve_for_viz()

        # Get the points of data in a dataframe
        # TODO this just seems to be flattening and storing the data in a df; is this necessary? It seems the biggest depenedcy is on CutPlane and the subsequent visualization tools.
        df = self.get_plane_of_points(
            normal_vector="z",
            planar_coordinate=height,
        )

        # Compute the cutplane
        horizontal_plane = CutPlane(df, self.floris.grid.grid_resolution[0], self.floris.grid.grid_resolution[1], "z")

        # Reset the fi object back to the turbine grid configuration
        self.floris = Floris.from_dict(floris_dict)
        self.floris.flow_field.het_map = self.het_map

        # Run the simulation again for futher postprocessing (i.e. now we can get farm power)
        self.calculate_wake(yaw_angles=current_yaw_angles)

        return horizontal_plane

    def calculate_cross_plane(
        self,
        downstream_dist,
        y_resolution=200,
        z_resolution=200,
        y_bounds=None,
        z_bounds=None,
        wd=None,
        ws=None,
        yaw_angles=None,
    ):
        """
        Shortcut method to instantiate a :py:class:`~.tools.cut_plane.CutPlane`
        object containing the velocity field in a horizontal plane cut through
        the simulation domain at a specific height.

        Args:
            height (float): Height of cut plane. Defaults to Hub-height.
            x_resolution (float, optional): Output array resolution.
                Defaults to 200 points.
            y_resolution (float, optional): Output array resolution.
                Defaults to 200 points.
            x_bounds (tuple, optional): Limits of output array (in m).
                Defaults to None.
            y_bounds (tuple, optional): Limits of output array (in m).
                Defaults to None.

        Returns:
            :py:class:`~.tools.cut_plane.CutPlane`: containing values
            of x, y, u, v, w
        """
        # TODO update docstring
        if wd is None:
            wd = self.floris.flow_field.wind_directions
        if ws is None:
            ws = self.floris.flow_field.wind_speeds
        self.check_wind_condition_for_viz(wd=wd, ws=ws)

        # Store the current state for reinitialization
        floris_dict = self.floris.as_dict()
        current_yaw_angles = self.floris.farm.yaw_angles

        # Set the solver to a flow field planar grid
        solver_settings = {
            "type": "flow_field_planar_grid",
            "normal_vector": "x",
            "planar_coordinate": downstream_dist,
            "flow_field_grid_points": [y_resolution, z_resolution],
            "flow_field_bounds": [y_bounds, z_bounds],
        }
        self.reinitialize(
            wind_directions=wd, wind_speeds=ws, solver_settings=solver_settings
        )

        # TODO this has to be done here as it seems to be lost with reinitialize
        if yaw_angles is not None:
            self.floris.farm.yaw_angles = yaw_angles

        # Calculate wake
        self.floris.solve_for_viz()

        # Get the points of data in a dataframe
        # TODO this just seems to be flattening and storing the data in a df; is this necessary? It seems the biggest depenedcy is on CutPlane and the subsequent visualization tools.
        df = self.get_plane_of_points(
            normal_vector="x",
            planar_coordinate=downstream_dist,
        )

        # Compute the cutplane
        cross_plane = CutPlane(df, y_resolution, z_resolution, "x")

        # Reset the fi object back to the turbine grid configuration
        self.floris = Floris.from_dict(floris_dict)
        self.floris.flow_field.het_map = self.het_map

        # Run the simulation again for futher postprocessing (i.e. now we can get farm power)
        self.calculate_wake(yaw_angles=current_yaw_angles)

        return cross_plane

    def calculate_y_plane(
        self,
        crossstream_dist,
        x_resolution=200,
        z_resolution=200,
        x_bounds=None,
        z_bounds=None,
        wd=None,
        ws=None,
        yaw_angles=None,
    ):
        """
        Shortcut method to instantiate a :py:class:`~.tools.cut_plane.CutPlane`
        object containing the velocity field in a horizontal plane cut through
        the simulation domain at a specific height.

        Args:
            height (float): Height of cut plane. Defaults to Hub-height.
            x_resolution (float, optional): Output array resolution.
                Defaults to 200 points.
            y_resolution (float, optional): Output array resolution.
                Defaults to 200 points.
            x_bounds (tuple, optional): Limits of output array (in m).
                Defaults to None.
            y_bounds (tuple, optional): Limits of output array (in m).
                Defaults to None.

        Returns:
            :py:class:`~.tools.cut_plane.CutPlane`: containing values
            of x, y, u, v, w
        """
        #TODO update docstring
        if wd is None:
            wd = self.floris.flow_field.wind_directions
        if ws is None:
            ws = self.floris.flow_field.wind_speeds
        self.check_wind_condition_for_viz(wd=wd, ws=ws)

        # Store the current state for reinitialization
        floris_dict = self.floris.as_dict()
        current_yaw_angles = self.floris.farm.yaw_angles

        # Set the solver to a flow field planar grid
        solver_settings = {
            "type": "flow_field_planar_grid",
            "normal_vector": "y",
            "planar_coordinate": crossstream_dist,
            "flow_field_grid_points": [x_resolution, z_resolution],
            "flow_field_bounds": [x_bounds, z_bounds],
        }
        self.reinitialize(
            wind_directions=wd, wind_speeds=ws, solver_settings=solver_settings
        )

        # TODO this has to be done here as it seems to be lost with reinitialize
        if yaw_angles is not None:
            self.floris.farm.yaw_angles = yaw_angles

        # Calculate wake
        self.floris.solve_for_viz()

        # Get the points of data in a dataframe
        # TODO this just seems to be flattening and storing the data in a df; is this necessary? It seems the biggest depenedcy is on CutPlane and the subsequent visualization tools.
        df = self.get_plane_of_points(
            normal_vector="y",
            planar_coordinate=crossstream_dist,
        )

        # Compute the cutplane
        y_plane = CutPlane(df, x_resolution, z_resolution, "y")

        # Reset the fi object back to the turbine grid configuration
        self.floris = Floris.from_dict(floris_dict)
        self.floris.flow_field.het_map = self.het_map

        # Run the simulation again for futher postprocessing (i.e. now we can get farm power)
        self.calculate_wake(yaw_angles=current_yaw_angles)

        return y_plane

    def check_wind_condition_for_viz(self, wd=None, ws=None):
        if len(wd) > 1 or len(wd) < 1:
            raise ValueError("Wind direction input must be of length 1 for visualization. Current length is {}.".format(len(wd)))

        if len(ws) > 1 or len(ws) < 1:
            raise ValueError("Wind speed input must be of length 1 for visualization. Current length is {}.".format(len(ws)))

    def get_turbine_powers(self) -> NDArrayFloat:
        """Calculates the power at each turbine in the windfarm.

        Returns:
            NDArrayFloat: [description]
        """
        turbine_powers = power(
            air_density=self.floris.flow_field.air_density,
            velocities=self.floris.flow_field.u,
            yaw_angle=self.floris.farm.yaw_angles,
            pP=self.floris.farm.pPs,
            power_interp=self.floris.farm.turbine_power_interps,
            turbine_type_map=self.floris.farm.turbine_type_map,
        )
        return turbine_powers

    def get_turbine_Cts(self) -> NDArrayFloat:
        turbine_Cts = Ct(
            velocities=self.floris.flow_field.u,
            yaw_angle=self.floris.farm.yaw_angles,
            fCt=self.floris.farm.turbine_fCts,
            turbine_type_map=self.floris.farm.turbine_type_map,
        )
        return turbine_Cts

    def get_turbine_ais(self) -> NDArrayFloat:
        turbine_ais = axial_induction(
            velocities=self.floris.flow_field.u,
            yaw_angle=self.floris.farm.yaw_angles,
            fCt=self.floris.farm.turbine_fCts,
            turbine_type_map=self.floris.farm.turbine_type_map,
        )
        return turbine_ais

    def get_turbine_average_velocities(self) -> NDArrayFloat:
        turbine_avg_vels = average_velocity(
            velocities=self.floris.flow_field.u,
        )
        return turbine_avg_vels

    def get_farm_power(
        self,
        use_turbulence_correction=False,
    ):
        """
        Report wind plant power from instance of floris. Optionally includes
        uncertainty in wind direction and yaw position when determining power.
        Uncertainty is included by computing the mean wind farm power for a
        distribution of wind direction and yaw position deviations from the
        original wind direction and yaw angles.

        Args:
            use_turbulence_correction: (bool, optional): When *True* uses a
                turbulence parameter to adjust power output calculations.
                Defaults to *False*.

        Returns:
            float: Sum of wind turbine powers in W.
        """
        # TODO: Turbulence correction used in the power calculation, but may not be in
        # the model yet
        # TODO: Turbines need a switch for using turbulence correction
        # TODO: Uncomment out the following two lines once the above are resolved
        # for turbine in self.floris.farm.turbines:
        #     turbine.use_turbulence_correction = use_turbulence_correction

        turbine_powers = self.get_turbine_powers()
        return np.sum(turbine_powers, axis=2)

    def get_farm_AEP(
        self,
        freq,
        cut_in_wind_speed=0.001,
        cut_out_wind_speed=None,
        yaw_angles=None,
        no_wake=False,
    ) -> float:
        """
        Estimate annual energy production (AEP) for distributions of wind speed, wind
        direction, frequency of occurrence, and yaw offset.

        Args:
            freq (NDArrayFloat): NumPy array with shape (n_wind_directions,
                n_wind_speeds) with the frequencies of each wind direction and
                wind speed combination. These frequencies should typically sum
                up to 1.0 and are used to weigh the wind farm power for every
                condition in calculating the wind farm's AEP.
            cut_in_wind_speed (float, optional): Wind speed in m/s below which
                any calculations are ignored and the wind farm is known to 
                produce 0.0 W of power. Note that to prevent problems with the
                wake models at negative / zero wind speeds, this variable must
                always have a positive value. Defaults to 0.001 [m/s].
            cut_out_wind_speed (float, optional): Wind speed above which the
                wind farm is known to produce 0.0 W of power. If None is
                specified, will assume that the wind farm does not cut out
                at high wind speeds. Defaults to None.
            yaw_angles (NDArrayFloat | list[float] | None, optional):
                The relative turbine yaw angles in degrees. If None is
                specified, will assume that the turbine yaw angles are all
                zero degrees for all conditions. Defaults to None.
            no_wake: (bool, optional): When *True* updates the turbine
                quantities without calculating the wake or adding the wake to
                the flow field. This can be useful when quantifying the loss
                in AEP due to wakes. Defaults to *False*.

        Returns:
            float: 
                The Annual Energy Production (AEP) for the wind farm in
                watt-hours.
        """

        # Verify dimensions of the variable "freq"
        if not (
            (np.shape(freq)[0] == self.floris.flow_field.n_wind_directions)
            & (np.shape(freq)[1] == self.floris.flow_field.n_wind_speeds)
            & (len(np.shape(freq)) == 2)
        ):
            raise UserWarning(
                "'freq' should be a two-dimensional array with dimensions"
                + " (n_wind_directions, n_wind_speeds)."
            )

        # Check if frequency vector sums to 1.0. If not, raise a warning
        if np.abs(np.sum(freq) - 1.0) > 0.001:
            self.logger.warning(
                "WARNING: The frequency array provided to get_farm_AEP() "
                + "does not sum to 1.0. "
            )

        # Copy the full wind speed array from the floris object and initialize
        # the the farm_power variable as an empty array.
        wind_speeds = np.array(self.floris.flow_field.wind_speeds, copy=True)
        farm_power = np.zeros(
            (self.floris.flow_field.n_wind_directions, len(wind_speeds))
        )

        # Determine which wind speeds we must evaluate in floris
        conditions_to_evaluate = (wind_speeds >= cut_in_wind_speed)
        if cut_out_wind_speed is not None:
            conditions_to_evaluate = conditions_to_evaluate & (
                wind_speeds < cut_out_wind_speed
            )

        # Evaluate the conditions in floris
        if np.any(conditions_to_evaluate):
            wind_speeds_subset = wind_speeds[conditions_to_evaluate]
            yaw_angles_subset = None
            if yaw_angles is not None:
                yaw_angles_subset = yaw_angles[:, conditions_to_evaluate]
            self.reinitialize(wind_speeds=wind_speeds_subset)
            if no_wake:
                self.calculate_no_wake(yaw_angles=yaw_angles_subset)
            else:
                self.calculate_wake(yaw_angles=yaw_angles_subset)
            farm_power[:, conditions_to_evaluate] = self.get_farm_power()

        # Finally, calculate AEP in GWh
        aep = np.sum(np.multiply(freq, farm_power) * 365 * 24)

        # Reset the FLORIS object to the full wind speed array
        self.reinitialize(wind_speeds=wind_speeds)

        return aep

    @property
    def layout_x(self):
        """
        Wind turbine coordinate information.

        Returns:
            np.array: Wind turbine x-coordinate.
        """
        return self.floris.farm.layout_x

    @property
    def layout_y(self):
        """
        Wind turbine coordinate information.

        Returns:
            np.array: Wind turbine y-coordinate.
        """
        return self.floris.farm.layout_y


    def get_turbine_layout(self, z=False):
        """
        Get turbine layout

        Args:
            z (bool): When *True*, return lists of x, y, and z coords,
            otherwise, return x and y only. Defaults to *False*.

        Returns:
            np.array: lists of x, y, and (optionally) z coordinates of
                      each turbine
        """
        xcoords, ycoords, zcoords = np.array([c.elements for c in self.floris.farm.coordinates]).T
        if z:
            return xcoords, ycoords, zcoords
        else:
            return xcoords, ycoords


def generate_heterogeneous_wind_map(speed_ups, x, y, z=None):
    if z is not None:
        # Compute the 3-dimensional interpolants for each wind diretion
        # Linear interpolation is used for points within the user-defined area of values,
        # while a nearest-neighbor interpolant is used for points outside that region
        in_region = [LinearNDInterpolator(list(zip(x, y, z)), speed_up, fill_value=np.nan) for speed_up in speed_ups]
        out_region = [NearestNDInterpolator(list(zip(x, y, z)), speed_up) for speed_up in speed_ups]
    else:
        # Compute the 2-dimensional interpolants for each wind diretion
        # Linear interpolation is used for points within the user-defined area of values,
        # while a nearest-neighbor interpolant is used for points outside that region
        in_region = [LinearNDInterpolator(list(zip(x, y)), speed_up, fill_value=np.nan) for speed_up in speed_ups]
        out_region = [NearestNDInterpolator(list(zip(x, y)), speed_up) for speed_up in speed_ups]

    return [in_region, out_region]

<<<<<<< HEAD
# def global_calc_one_AEP_case(FlorisInterface, wd, ws, freq, yaw=None):
#     return FlorisInterface._calc_one_AEP_case(wd, ws, freq, yaw)

DEFAULT_UNCERTAINTY = {"std_wd": 4.95, "std_yaw": 1.75, "pmf_res": 1.0, "pdf_cutoff": 0.995}


def _generate_uncertainty_parameters(unc_options: dict, unc_pmfs: dict) -> dict:
    """Generates the uncertainty parameters for `FlorisInterface.get_farm_power` and
    `FlorisInterface.get_turbine_power` for more details.

    Args:
        unc_options (dict): See `FlorisInterface.get_farm_power` or `FlorisInterface.get_turbine_power`.
        unc_pmfs (dict): See `FlorisInterface.get_farm_power` or `FlorisInterface.get_turbine_power`.

    Returns:
        dict: [description]
    """
    if (unc_options is None) & (unc_pmfs is None):
        unc_options = DEFAULT_UNCERTAINTY

    if unc_pmfs is not None:
        return unc_pmfs

    wd_unc = np.zeros(1)
    wd_unc_pmf = np.ones(1)
    yaw_unc = np.zeros(1)
    yaw_unc_pmf = np.ones(1)

    # create normally distributed wd and yaw uncertaitny pmfs if appropriate
    if unc_options["std_wd"] > 0:
        wd_bnd = int(np.ceil(norm.ppf(unc_options["pdf_cutoff"], scale=unc_options["std_wd"]) / unc_options["pmf_res"]))
        bound = wd_bnd * unc_options["pmf_res"]
        wd_unc = np.linspace(-1 * bound, bound, 2 * wd_bnd + 1)
        wd_unc_pmf = norm.pdf(wd_unc, scale=unc_options["std_wd"])
        wd_unc_pmf /= np.sum(wd_unc_pmf)  # normalize so sum = 1.0

    if unc_options["std_yaw"] > 0:
        yaw_bnd = int(
            np.ceil(norm.ppf(unc_options["pdf_cutoff"], scale=unc_options["std_yaw"]) / unc_options["pmf_res"])
        )
        bound = yaw_bnd * unc_options["pmf_res"]
        yaw_unc = np.linspace(-1 * bound, bound, 2 * yaw_bnd + 1)
        yaw_unc_pmf = norm.pdf(yaw_unc, scale=unc_options["std_yaw"])
        yaw_unc_pmf /= np.sum(yaw_unc_pmf)  # normalize so sum = 1.0

    unc_pmfs = {
        "wd_unc": wd_unc,
        "wd_unc_pmf": wd_unc_pmf,
        "yaw_unc": yaw_unc,
        "yaw_unc_pmf": yaw_unc_pmf,
    }
    return unc_pmfs


# def correct_for_all_combinations(
#     wd: NDArrayFloat,
#     ws: NDArrayFloat,
#     freq: NDArrayFloat,
#     yaw: NDArrayFloat | None = None,
# ) -> tuple[NDArrayFloat]:
#     """Computes the probabilities for the complete windrose from the desired wind
#     direction and wind speed combinations and their associated probabilities so that
#     any undesired combinations are filled with a 0.0 probability.

#     Args:
#         wd (NDArrayFloat): List or array of wind direction values.
#         ws (NDArrayFloat): List or array of wind speed values.
#         freq (NDArrayFloat): Frequencies corresponding to wind
#             speeds and directions in wind rose with dimensions
#             (N wind directions x N wind speeds).
#         yaw (NDArrayFloat | None): The corresponding yaw angles for each of the wind
#             direction and wind speed combinations, or None. Defaults to None.

#     Returns:
#         NDArrayFloat, NDArrayFloat, NDArrayFloat: The unique wind directions, wind
#             speeds, and the associated probability of their combination combinations in
#             an array of shape (N wind directions x N wind speeds).
#     """

#     combos_to_compute = np.array(list(zip(wd, ws, freq)))

#     unique_wd = wd.unique()
#     unique_ws = ws.unique()
#     all_combos = np.array(list(product(unique_wd, unique_ws)), dtype=float)
#     all_combos = np.hstack((all_combos, np.zeros((all_combos.shape[0], 1), dtype=float)))
#     expanded_yaw = np.array([None] * all_combos.shape[0]).reshape(unique_wd.size, unique_ws.size)

#     ix_match = [np.where((all_combos[:, :2] == combo[:2]).all(1))[0][0] for combo in combos_to_compute]
#     all_combos[ix_match, 2] = combos_to_compute[:, 2]
#     if yaw is not None:
#         expanded_yaw[ix_match] = yaw
#     freq = all_combos.T[2].reshape((unique_wd.size, unique_ws.size))
#     return unique_wd, unique_ws, freq


    # def get_set_of_points(self, x_points, y_points, z_points):
    #     """
    #     Calculates velocity values through the
    #     :py:meth:`~.FlowField.calculate_wake` method at points specified by
    #     inputs.

    #     Args:
    #         x_points (float): X-locations to get velocity values at.
    #         y_points (float): Y-locations to get velocity values at.
    #         z_points (float): Z-locations to get velocity values at.

    #     Returns:
    #         :py:class:`pandas.DataFrame`: containing values of x, y, z, u, v, w
    #     """
    #     # Get a copy for the flow field so don't change underlying grid points
    #     flow_field = copy.deepcopy(self.floris.flow_field)

    #     if hasattr(self.floris.wake.velocity_model, "requires_resolution"):
    #         if self.floris.velocity_model.requires_resolution:

    #             # If this is a gridded model, must extract from full flow field
    #             self.logger.info(
    #                 "Model identified as %s requires use of underlying grid print"
    #                 % self.floris.wake.velocity_model.model_string
    #             )
    #             self.logger.warning("FUNCTION NOT AVAILABLE CURRENTLY")

    #     # Set up points matrix
    #     points = np.row_stack((x_points, y_points, z_points))

    #     # TODO: Calculate wake inputs need to be mapped
    #     raise_error = True
    #     if raise_error:
    #         raise NotImplementedError("Additional point calculation is not yet supported!")
    #     # Recalculate wake with these points
    #     flow_field.calculate_wake(points=points)

    #     # Get results vectors
    #     x_flat = flow_field.x.flatten()
    #     y_flat = flow_field.y.flatten()
    #     z_flat = flow_field.z.flatten()
    #     u_flat = flow_field.u.flatten()
    #     v_flat = flow_field.v.flatten()
    #     w_flat = flow_field.w.flatten()

    #     df = pd.DataFrame(
    #         {
    #             "x": x_flat,
    #             "y": y_flat,
    #             "z": z_flat,
    #             "u": u_flat,
    #             "v": v_flat,
    #             "w": w_flat,
    #         }
    #     )

    #     # Subset to points requests
    #     df = df[df.x.isin(x_points)]
    #     df = df[df.y.isin(y_points)]
    #     df = df[df.z.isin(z_points)]

    #     # Drop duplicates
    #     df = df.drop_duplicates()

    #     # Return the dataframe
    #     return df
    
    # def get_flow_data(self, resolution=None, grid_spacing=10, velocity_deficit=False):
    #     """
    #     Generate :py:class:`~.tools.flow_data.FlowData` object corresponding to
    #     active FLORIS instance.

    #     Velocity and wake models requiring calculation on a grid implement a
    #     discretized domain at resolution **grid_spacing**. This is distinct
    #     from the resolution of the returned flow field domain.

    #     Args:
    #         resolution (float, optional): Resolution of output data.
    #             Only used for wake models that require spatial
    #             resolution (e.g. curl). Defaults to None.
    #         grid_spacing (int, optional): Resolution of grid used for
    #             simulation. Model results may be sensitive to resolution.
    #             Defaults to 10.
    #         velocity_deficit (bool, optional): When *True*, normalizes velocity
    #             with respect to initial flow field velocity to show relative
    #             velocity deficit (%). Defaults to *False*.

    #     Returns:
    #         :py:class:`~.tools.flow_data.FlowData`: FlowData object
    #     """

    #     if resolution is None:
    #         if not self.floris.wake.velocity_model.requires_resolution:
    #             self.logger.info("Assuming grid with spacing %d" % grid_spacing)
    #             (
    #                 xmin,
    #                 xmax,
    #                 ymin,
    #                 ymax,
    #                 zmin,
    #                 zmax,
    #             ) = self.floris.flow_field.domain_bounds  # TODO: No grid attribute within FlowField
    #             resolution = Vec3(
    #                 1 + (xmax - xmin) / grid_spacing,
    #                 1 + (ymax - ymin) / grid_spacing,
    #                 1 + (zmax - zmin) / grid_spacing,
    #             )
    #         else:
    #             self.logger.info("Assuming model resolution")
    #             resolution = self.floris.wake.velocity_model.model_grid_resolution

    #     # Get a copy for the flow field so don't change underlying grid points
    #     flow_field = copy.deepcopy(self.floris.flow_field)

    #     if (
    #         flow_field.wake.velocity_model.requires_resolution
    #         and flow_field.wake.velocity_model.model_grid_resolution != resolution
    #     ):
    #         self.logger.warning(
    #             "WARNING: The current wake velocity model contains a "
    #             + "required grid resolution; the Resolution given to "
    #             + "FlorisInterface.get_flow_field is ignored."
    #         )
    #         resolution = flow_field.wake.velocity_model.model_grid_resolution
    #     flow_field.reinitialize(with_resolution=resolution)  # TODO: Not implemented
    #     self.logger.info(resolution)
    #     # print(resolution)
    #     flow_field.steady_state_atmospheric_condition()

    #     order = "f"
    #     x = flow_field.x.flatten(order=order)
    #     y = flow_field.y.flatten(order=order)
    #     z = flow_field.z.flatten(order=order)

    #     u = flow_field.u.flatten(order=order)
    #     v = flow_field.v.flatten(order=order)
    #     w = flow_field.w.flatten(order=order)

    #     # find percent velocity deficit
    #     if velocity_deficit:
    #         u = abs(u - flow_field.u_initial.flatten(order=order)) / flow_field.u_initial.flatten(order=order) * 100
    #         v = abs(v - flow_field.v_initial.flatten(order=order)) / flow_field.v_initial.flatten(order=order) * 100
    #         w = abs(w - flow_field.w_initial.flatten(order=order)) / flow_field.w_initial.flatten(order=order) * 100

    #     # Determine spacing, dimensions and origin
    #     unique_x = np.sort(np.unique(x))
    #     unique_y = np.sort(np.unique(y))
    #     unique_z = np.sort(np.unique(z))
    #     spacing = Vec3(
    #         unique_x[1] - unique_x[0],
    #         unique_y[1] - unique_y[0],
    #         unique_z[1] - unique_z[0],
    #     )
    #     dimensions = Vec3(len(unique_x), len(unique_y), len(unique_z))
    #     origin = Vec3(0.0, 0.0, 0.0)
    #     return FlowData(x, y, z, u, v, w, spacing=spacing, dimensions=dimensions, origin=origin)


    # def get_turbine_power(
    #     self,
    #     include_unc=False,
    #     unc_pmfs=None,
    #     unc_options=None,
    #     no_wake=False,
    #     use_turbulence_correction=False,
    # ):
    #     """
    #     Report power from each wind turbine.

    #     Args:
    #         include_unc (bool): If *True*, uncertainty in wind direction
    #             and/or yaw position is included when determining turbine
    #             powers. Defaults to *False*.
    #         unc_pmfs (dictionary, optional): A dictionary containing optional
    #             probability mass functions describing the distribution of wind
    #             direction and yaw position deviations when wind direction and/or
    #             yaw position uncertainty is included in the power calculations.
    #             Contains the following key-value pairs:

    #             -   **wd_unc** (*np.array*): Wind direction deviations from the
    #                 original wind direction.
    #             -   **wd_unc_pmf** (*np.array*): Probability of each wind
    #                 direction deviation in **wd_unc** occuring.
    #             -   **yaw_unc** (*np.array*): Yaw angle deviations from the
    #                 original yaw angles.
    #             -   **yaw_unc_pmf** (*np.array*): Probability of each yaw angle
    #                 deviation in **yaw_unc** occuring.

    #             Defaults to None, in which case default PMFs are calculated
    #             using values provided in **unc_options**.
    #         unc_options (dictionary, optional): A dictionary containing values
    #             used to create normally-distributed, zero-mean probability mass
    #             functions describing the distribution of wind direction and yaw
    #             position deviations when wind direction and/or yaw position
    #             uncertainty is included. This argument is only used when
    #             **unc_pmfs** is None and contains the following key-value pairs:

    #             -   **std_wd** (*float*): A float containing the standard
    #                 deviation of the wind direction deviations from the
    #                 original wind direction.
    #             -   **std_yaw** (*float*): A float containing the standard
    #                 deviation of the yaw angle deviations from the original yaw
    #                 angles.
    #             -   **pmf_res** (*float*): A float containing the resolution in
    #                 degrees of the wind direction and yaw angle PMFs.
    #             -   **pdf_cutoff** (*float*): A float containing the cumulative
    #                 distribution function value at which the tails of the
    #                 PMFs are truncated.

    #             Defaults to None. Initializes to {'std_wd': 4.95, 'std_yaw': 1.
    #             75, 'pmf_res': 1.0, 'pdf_cutoff': 0.995}.
    #         no_wake: (bool, optional): When *True* updates the turbine
    #             quantities without calculating the wake or adding the
    #             wake to the flow field. Defaults to *False*.
    #         use_turbulence_correction: (bool, optional): When *True* uses a
    #             turbulence parameter to adjust power output calculations.
    #             Defaults to *False*.

    #     Returns:
    #         np.array: Power produced by each wind turbine.
    #     """
    #     # TODO: Turbulence correction used in the power calculation, but may not be in
    #     # the model yet
    #     # TODO: Turbines need a switch for using turbulence correction
    #     # TODO: Uncomment out the following two lines once the above are resolved
    #     # for turbine in self.floris.farm.turbines:
    #     #     turbine.use_turbulence_correction = use_turbulence_correction

    #     if include_unc:
    #         unc_pmfs = _generate_uncertainty_parameters(unc_options, unc_pmfs)

    #         mean_farm_power = np.zeros(self.floris.farm.n_turbines)
    #         wd_orig = self.floris.flow_field.wind_directions  # TODO: same comment as in get_farm_power

    #         yaw_angles = self.get_yaw_angles()
    #         self.reinitialize(wind_direction=wd_orig[0] + unc_pmfs["wd_unc"])
    #         for i, delta_yaw in enumerate(unc_pmfs["yaw_unc"]):
    #             self.calculate_wake(
    #                 yaw_angles=list(np.array(yaw_angles) + delta_yaw),
    #                 no_wake=no_wake,
    #             )
    #             mean_farm_power += unc_pmfs["wd_unc_pmf"] * unc_pmfs["yaw_unc_pmf"][i] * self._get_turbine_powers()

    #         # reinitialize with original values
    #         self.reinitialize(wind_direction=wd_orig)
    #         self.calculate_wake(yaw_angles=yaw_angles, no_wake=no_wake)
    #         return mean_farm_power

    #     return self._get_turbine_powers()

    # def get_power_curve(self, wind_speeds):
    #     """
    #     Return the power curve given a set of wind speeds

    #     Args:
    #         wind_speeds (np.array): array of wind speeds to get power curve
    #     """

    #     # TODO: Why is this done? Should we expand for evenutal multiple turbines types
    #     # or just allow a filter on the turbine index?
    #     # Temporarily set the farm to a single turbine
    #     saved_layout_x = self.layout_x
    #     saved_layout_y = self.layout_y

    #     self.reinitialize(wind_speed=wind_speeds, layout_array=([0], [0]))
    #     self.calculate_wake()
    #     turbine_power = self._get_turbine_powers()

    #     # Set it back
    #     self.reinitialize(layout_array=(saved_layout_x, saved_layout_y))

    #     return turbine_power

    # def get_farm_power_for_yaw_angle(
    #     self,
    #     yaw_angles,
    #     include_unc=False,
    #     unc_pmfs=None,
    #     unc_options=None,
    #     no_wake=False,
    # ):
    #     """
    #     Assign yaw angles to turbines, calculate wake, and report farm power.

    #     Args:
    #         yaw_angles (np.array): Yaw to apply to each turbine.
    #         include_unc (bool, optional): When *True*, includes wind direction
    #             uncertainty in estimate of wind farm power. Defaults to *False*.
    #         unc_pmfs (dictionary, optional): A dictionary containing optional
    #             probability mass functions describing the distribution of wind
    #             direction and yaw position deviations when wind direction and/or
    #             yaw position uncertainty is included in the power calculations.
    #             Contains the following key-value pairs:

    #             -   **wd_unc** (*np.array*): Wind direction deviations from the
    #                 original wind direction.
    #             -   **wd_unc_pmf** (*np.array*): Probability of each wind
    #                 direction deviation in **wd_unc** occuring.
    #             -   **yaw_unc** (*np.array*): Yaw angle deviations from the
    #                 original yaw angles.
    #             -   **yaw_unc_pmf** (*np.array*): Probability of each yaw angle
    #                 deviation in **yaw_unc** occuring.

    #             Defaults to None, in which case default PMFs are calculated
    #             using values provided in **unc_options**.
    #         unc_options (dictionary, optional): A dictionary containing values
    #             used to create normally-distributed, zero-mean probability mass
    #             functions describing the distribution of wind direction and yaw
    #             position deviations when wind direction and/or yaw position
    #             uncertainty is included. This argument is only used when
    #             **unc_pmfs** is None and contains the following key-value pairs:

    #             -   **std_wd** (*float*): A float containing the standard
    #                 deviation of the wind direction deviations from the
    #                 original wind direction.
    #             -   **std_yaw** (*float*): A float containing the standard
    #                 deviation of the yaw angle deviations from the original yaw
    #                 angles.
    #             -   **pmf_res** (*float*): A float containing the resolution in
    #                 degrees of the wind direction and yaw angle PMFs.
    #             -   **pdf_cutoff** (*float*): A float containing the cumulative
    #                 distribution function value at which the tails of the
    #                 PMFs are truncated.

    #             Defaults to None. Initializes to {'std_wd': 4.95, 'std_yaw': 1.
    #             75, 'pmf_res': 1.0, 'pdf_cutoff': 0.995}.
    #         no_wake: (bool, optional): When *True* updates the turbine
    #             quantities without calculating the wake or adding the
    #             wake to the flow field. Defaults to *False*.

    #     Returns:
    #         float: Wind plant power. #TODO negative? in kW?
    #     """

    #     self.calculate_wake(yaw_angles=yaw_angles, no_wake=no_wake)

    #     return self.get_farm_power(include_unc=include_unc, unc_pmfs=unc_pmfs, unc_options=unc_options)

    # def copy_and_update_turbine_map(
    #     self, base_turbine_id: str, update_parameters: dict, new_id: str | None = None
    # ) -> dict:
    #     """Creates a new copy of an existing turbine and updates the parameters based on
    #     user input. This function is a helper to make the v2 -> v3 transition easier.

    #     Args:
    #         base_turbine_id (str): The base turbine's ID in `floris.farm.turbine_id`.
    #         update_parameters (dict): A dictionary of the turbine parameters to update
    #             and their new valies.
    #         new_id (str, optional): The new `turbine_id`, if `None` a unique
    #             identifier will be appended to the end. Defaults to None.

    #     Returns:
    #         dict: A turbine mapping that can be passed directly to `change_turbine`.
    #     """
    #     if new_id is None:
    #         new_id = f"{base_turbine_id}_copy{self.unique_copy_id}"
    #         self.unique_copy_id += 1

    #     turbine = {new_id: self.floris.turbine[base_turbine_id]._asdict()}
    #     turbine[new_id].update(update_parameters)
    #     return turbine

    # def change_turbine(
    #     self,
    #     turbine_indices: list[int],
    #     new_turbine_map: dict[str, dict[str, Any]],
    #     update_specified_wind_height: bool = False,
    # ):
    #     """
    #     Change turbine properties for specified turbines.

    #     Args:
    #         turbine_indices (list[int]): List of turbine indices to change.
    #         new_turbine_map (dict[str, dict[str, Any]]): New dictionary of turbine
    #             parameters to create the new turbines for each of `turbine_indices`.
    #         update_specified_wind_height (bool, optional): When *True*, update specified
    #             wind height to match new hub_height. Defaults to *False*.
    #     """
    #     new_turbine = True
    #     new_turbine_id = [*new_turbine_map][0]
    #     if new_turbine_id in self.floris.farm.turbine_map:
    #         new_turbine = False
    #         self.logger.info(f"Turbines {turbine_indices} will be re-mapped to the definition for: {new_turbine_id}")

    #     self.floris.farm.turbine_id = [
    #         new_turbine_id if i in turbine_indices else t_id for i, t_id in enumerate(self.floris.farm.turbine_id)
    #     ]
    #     if new_turbine:
    #         self.logger.info(f"Turbines {turbine_indices} have been mapped to the new definition for: {new_turbine_id}")

    #     # Update the turbine mapping if a new turbine was provided, then regenerate the
    #     # farm arrays for the turbine farm
    #     if new_turbine:
    #         turbine_map = self.floris.farm._asdict()["turbine_map"]
    #         turbine_map.update(new_turbine_map)
    #         self.floris.farm.turbine_map = turbine_map
    #     self.floris.farm.generate_farm_points()

    #     new_hub_height = new_turbine_map[new_turbine_id]["hub_height"]
    #     changed_hub_height = new_hub_height != self.floris.flow_field.reference_wind_height

    #     # Alert user if changing hub-height and not specified wind height
    #     if changed_hub_height and not update_specified_wind_height:
    #         self.logger.info("Note, updating hub height but not updating " + "the specfied_wind_height")

    #     if changed_hub_height and update_specified_wind_height:
    #         self.logger.info(f"Note, specfied_wind_height changed to hub-height: {new_hub_height}")
    #         self.reinitialize(specified_wind_height=new_hub_height)

    #     # Finish by re-initalizing the flow field
    #     self.reinitialize()

    # def set_use_points_on_perimeter(self, use_points_on_perimeter=False):
    #     """
    #     Set whether to use the points on the rotor diameter (perimeter) when
    #     calculating flow field and wake.

    #     Args:
    #         use_points_on_perimeter (bool): When *True*, use points at rotor
    #             perimeter in wake and flow calculations. Defaults to *False*.
    #     """
    #     for turbine in self.floris.farm.turbines:
    #         turbine.use_points_on_perimeter = use_points_on_perimeter
    #         turbine.initialize_turbine()

    # def set_gch(self, enable=True):
    #     """
    #     Enable or disable Gauss-Curl Hybrid (GCH) functions
    #     :py:meth:`~.GaussianModel.calculate_VW`,
    #     :py:meth:`~.GaussianModel.yaw_added_recovery_correction`, and
    #     :py:attr:`~.VelocityDeflection.use_secondary_steering`.

    #     Args:
    #         enable (bool, optional): Flag whether or not to implement flow
    #             corrections from GCH model. Defaults to *True*.
    #     """
    #     self.set_gch_yaw_added_recovery(enable)
    #     self.set_gch_secondary_steering(enable)

    # def set_gch_yaw_added_recovery(self, enable=True):
    #     """
    #     Enable or Disable yaw-added recovery (YAR) from the Gauss-Curl Hybrid
    #     (GCH) model and the control state of
    #     :py:meth:`~.GaussianModel.calculate_VW_velocities` and
    #     :py:meth:`~.GaussianModel.yaw_added_recovery_correction`.

    #     Args:
    #         enable (bool, optional): Flag whether or not to implement yaw-added
    #             recovery from GCH model. Defaults to *True*.
    #     """
    #     model_params = self.get_model_parameters()
    #     use_secondary_steering = model_params["Wake Deflection Parameters"]["use_secondary_steering"]

    #     if enable:
    #         model_params["Wake Velocity Parameters"]["use_yaw_added_recovery"] = True

    #         # If enabling be sure calc vw is on
    #         model_params["Wake Velocity Parameters"]["calculate_VW_velocities"] = True

    #     if not enable:
    #         model_params["Wake Velocity Parameters"]["use_yaw_added_recovery"] = False

    #         # If secondary steering is also off, disable calculate_VW_velocities
    #         if not use_secondary_steering:
    #             model_params["Wake Velocity Parameters"]["calculate_VW_velocities"] = False

    #     self.set_model_parameters(model_params)
    #     self.reinitialize()

    # def set_gch_secondary_steering(self, enable=True):
    #     """
    #     Enable or Disable secondary steering (SS) from the Gauss-Curl Hybrid
    #     (GCH) model and the control state of
    #     :py:meth:`~.GaussianModel.calculate_VW_velocities` and
    #     :py:attr:`~.VelocityDeflection.use_secondary_steering`.

    #     Args:
    #         enable (bool, optional): Flag whether or not to implement secondary
    #         steering from GCH model. Defaults to *True*.
    #     """
    #     model_params = self.get_model_parameters()
    #     use_yaw_added_recovery = model_params["Wake Velocity Parameters"]["use_yaw_added_recovery"]

    #     if enable:
    #         model_params["Wake Deflection Parameters"]["use_secondary_steering"] = True

    #         # If enabling be sure calc vw is on
    #         model_params["Wake Velocity Parameters"]["calculate_VW_velocities"] = True

    #     if not enable:
    #         model_params["Wake Deflection Parameters"]["use_secondary_steering"] = False

    #         # If yar is also off, disable calculate_VW_velocities
    #         if not use_yaw_added_recovery:
    #             model_params["Wake Velocity Parameters"]["calculate_VW_velocities"] = False

    #     self.set_model_parameters(model_params)
    #     self.reinitialize()

    # def show_model_parameters(
    #     self,
    #     params=None,
    #     verbose=False,
    #     wake_velocity_model=True,
    #     wake_deflection_model=True,
    #     turbulence_model=False,
    # ):
    #     """
    #     Helper function to print the current wake model parameters and values.
    #     Shortcut to :py:meth:`~.tools.interface_utilities.show_params`.

    #     Args:
    #         params (list, optional): Specific model parameters to be returned,
    #             supplied as a list of strings. If None, then returns all
    #             parameters. Defaults to None.
    #         verbose (bool, optional): If set to *True*, will return the
    #             docstrings for each parameter. Defaults to *False*.
    #         wake_velocity_model (bool, optional): If set to *True*, will return
    #             parameters from the wake_velocity model. If set to *False*, will
    #             exclude parameters from the wake velocity model. Defaults to
    #             *True*.
    #         wake_deflection_model (bool, optional): If set to *True*, will
    #             return parameters from the wake deflection model. If set to
    #             *False*, will exclude parameters from the wake deflection
    #             model. Defaults to *True*.
    #         turbulence_model (bool, optional): If set to *True*, will return
    #             parameters from the wake turbulence model. If set to *False*,
    #             will exclude parameters from the wake turbulence model.
    #             Defaults to *True*.
    #     """
    #     show_params(
    #         self.floris.wake,
    #         params,
    #         verbose,
    #         wake_velocity_model,
    #         wake_deflection_model,
    #         turbulence_model,
    #     )

    # def get_model_parameters(
    #     self,
    #     params=None,
    #     wake_velocity_model=True,
    #     wake_deflection_model=True,
    #     turbulence_model=True,
    # ):
    #     """
    #     Helper function to return the current wake model parameters and values.
    #     Shortcut to :py:meth:`~.tools.interface_utilities.get_params`.

    #     Args:
    #         params (list, optional): Specific model parameters to be returned,
    #             supplied as a list of strings. If None, then returns all
    #             parameters. Defaults to None.
    #         wake_velocity_model (bool, optional): If set to *True*, will return
    #             parameters from the wake_velocity model. If set to *False*, will
    #             exclude parameters from the wake velocity model. Defaults to
    #             *True*.
    #         wake_deflection_model (bool, optional): If set to *True*, will
    #             return parameters from the wake deflection model. If set to
    #             *False*, will exclude parameters from the wake deflection
    #             model. Defaults to *True*.
    #         turbulence_model ([type], optional): If set to *True*, will return
    #             parameters from the wake turbulence model. If set to *False*,
    #             will exclude parameters from the wake turbulence model.
    #             Defaults to *True*.

    #     Returns:
    #         dict: Dictionary containing model parameters and their values.
    #     """
    #     model_params = get_params(
    #         self.floris.wake, params, wake_velocity_model, wake_deflection_model, turbulence_model
    #     )

    #     return model_params

    # def set_model_parameters(self, params, verbose=True):
    #     """
    #     Helper function to set current wake model parameters.
    #     Shortcut to :py:meth:`~.tools.interface_utilities.set_params`.

    #     Args:
    #         params (dict): Specific model parameters to be set, supplied as a
    #             dictionary of key:value pairs.
    #         verbose (bool, optional): If set to *True*, will print information
    #             about each model parameter that is changed. Defaults to *True*.
    #     """
    #     self.floris.wake = set_params(self.floris.wake, params, verbose)





    # def vis_layout(
    #     self,
    #     ax=None,
    #     show_wake_lines=False,
    #     limit_dist=None,
    #     turbine_face_north=False,
    #     one_index_turbine=False,
    #     black_and_white=False,
    # ):
    #     """
    #     Visualize the layout of the wind farm in the floris instance.
    #     Shortcut to :py:meth:`~.tools.layout_functions.visualize_layout`.

    #     Args:
    #         ax (:py:class:`matplotlib.pyplot.axes`, optional):
    #             Figure axes. Defaults to None.
    #         show_wake_lines (bool, optional): Flag to control plotting of
    #             wake boundaries. Defaults to False.
    #         limit_dist (float, optional): Downstream limit to plot wakes.
    #             Defaults to None.
    #         turbine_face_north (bool, optional): Force orientation of wind
    #             turbines. Defaults to False.
    #         one_index_turbine (bool, optional): If *True*, 1st turbine is
    #             turbine 1.
    #     """
    #     for i, turbine in enumerate(self.floris.farm.turbines):
    #         D = turbine.rotor_diameter
    #         break
    #     layout_x, layout_y = self.get_turbine_layout()

    #     turbineLoc = build_turbine_loc(layout_x, layout_y)

    #     # Show visualize the turbine layout
    #     visualize_layout(
    #         turbineLoc,
    #         D,
    #         ax=ax,
    #         show_wake_lines=show_wake_lines,
    #         limit_dist=limit_dist,
    #         turbine_face_north=turbine_face_north,
    #         one_index_turbine=one_index_turbine,
    #         black_and_white=black_and_white,
    #     )

    # def show_flow_field(self, ax=None):
    #     """
    #     Shortcut method to
    #     :py:meth:`~.tools.visualization.visualize_cut_plane`.

    #     Args:
    #         ax (:py:class:`matplotlib.pyplot.axes` optional):
    #             Figure axes. Defaults to None.
    #     """
    #     # Get horizontal plane at default height (hub-height)
    #     hor_plane = self.get_hor_plane()

    #     # Plot and show
    #     if ax is None:
    #         fig, ax = plt.subplots()
    #     visualize_cut_plane(hor_plane, ax=ax)
    #     plt.show()
=======
>>>>>>> 1d094cd5



    ## Functionality removed in v3

    def set_rotor_diameter(self, rotor_diameter):
        """
        This function has been replaced and no longer works correctly, assigning an error
        """
        raise Exception(
            "FlorinInterface.set_rotor_diameter has been removed in favor of FlorinInterface.change_turbine. See examples/change_turbine/."
        )<|MERGE_RESOLUTION|>--- conflicted
+++ resolved
@@ -29,15 +29,24 @@
 from scipy.interpolate import LinearNDInterpolator, NearestNDInterpolator
 from numpy.lib.arraysetops import unique
 
+from floris.type_dec import NDArrayFloat
 from floris.utilities import Vec3
-from floris.type_dec import NDArrayFloat
-from floris.simulation import Farm, Floris, FlowField, WakeModelManager, farm, floris, flow_field
+from floris.simulation import (
+    Farm,
+    Floris,
+    FlowField,
+    WakeModelManager,
+    farm,
+    floris,
+    flow_field,
+)
 from floris.logging_manager import LoggerBase
-from floris.tools.cut_plane import get_plane_from_flow_data
+from floris.tools.cut_plane import CutPlane, change_resolution, get_plane_from_flow_data
+
 # from floris.tools.flow_data import FlowData
 from floris.simulation.turbine import Ct, power, axial_induction, average_velocity
 from floris.tools.interface_utilities import get_params, set_params, show_params
-from floris.tools.cut_plane import CutPlane, change_resolution, get_plane_from_flow_data
+
 
 # from .visualization import visualize_cut_plane
 # from .layout_functions import visualize_layout, build_turbine_loc
@@ -646,7 +655,7 @@
                 up to 1.0 and are used to weigh the wind farm power for every
                 condition in calculating the wind farm's AEP.
             cut_in_wind_speed (float, optional): Wind speed in m/s below which
-                any calculations are ignored and the wind farm is known to 
+                any calculations are ignored and the wind farm is known to
                 produce 0.0 W of power. Note that to prevent problems with the
                 wake models at negative / zero wind speeds, this variable must
                 always have a positive value. Defaults to 0.001 [m/s].
@@ -664,7 +673,7 @@
                 in AEP due to wakes. Defaults to *False*.
 
         Returns:
-            float: 
+            float:
                 The Annual Energy Production (AEP) for the wind farm in
                 watt-hours.
         """
@@ -778,758 +787,6 @@
 
     return [in_region, out_region]
 
-<<<<<<< HEAD
-# def global_calc_one_AEP_case(FlorisInterface, wd, ws, freq, yaw=None):
-#     return FlorisInterface._calc_one_AEP_case(wd, ws, freq, yaw)
-
-DEFAULT_UNCERTAINTY = {"std_wd": 4.95, "std_yaw": 1.75, "pmf_res": 1.0, "pdf_cutoff": 0.995}
-
-
-def _generate_uncertainty_parameters(unc_options: dict, unc_pmfs: dict) -> dict:
-    """Generates the uncertainty parameters for `FlorisInterface.get_farm_power` and
-    `FlorisInterface.get_turbine_power` for more details.
-
-    Args:
-        unc_options (dict): See `FlorisInterface.get_farm_power` or `FlorisInterface.get_turbine_power`.
-        unc_pmfs (dict): See `FlorisInterface.get_farm_power` or `FlorisInterface.get_turbine_power`.
-
-    Returns:
-        dict: [description]
-    """
-    if (unc_options is None) & (unc_pmfs is None):
-        unc_options = DEFAULT_UNCERTAINTY
-
-    if unc_pmfs is not None:
-        return unc_pmfs
-
-    wd_unc = np.zeros(1)
-    wd_unc_pmf = np.ones(1)
-    yaw_unc = np.zeros(1)
-    yaw_unc_pmf = np.ones(1)
-
-    # create normally distributed wd and yaw uncertaitny pmfs if appropriate
-    if unc_options["std_wd"] > 0:
-        wd_bnd = int(np.ceil(norm.ppf(unc_options["pdf_cutoff"], scale=unc_options["std_wd"]) / unc_options["pmf_res"]))
-        bound = wd_bnd * unc_options["pmf_res"]
-        wd_unc = np.linspace(-1 * bound, bound, 2 * wd_bnd + 1)
-        wd_unc_pmf = norm.pdf(wd_unc, scale=unc_options["std_wd"])
-        wd_unc_pmf /= np.sum(wd_unc_pmf)  # normalize so sum = 1.0
-
-    if unc_options["std_yaw"] > 0:
-        yaw_bnd = int(
-            np.ceil(norm.ppf(unc_options["pdf_cutoff"], scale=unc_options["std_yaw"]) / unc_options["pmf_res"])
-        )
-        bound = yaw_bnd * unc_options["pmf_res"]
-        yaw_unc = np.linspace(-1 * bound, bound, 2 * yaw_bnd + 1)
-        yaw_unc_pmf = norm.pdf(yaw_unc, scale=unc_options["std_yaw"])
-        yaw_unc_pmf /= np.sum(yaw_unc_pmf)  # normalize so sum = 1.0
-
-    unc_pmfs = {
-        "wd_unc": wd_unc,
-        "wd_unc_pmf": wd_unc_pmf,
-        "yaw_unc": yaw_unc,
-        "yaw_unc_pmf": yaw_unc_pmf,
-    }
-    return unc_pmfs
-
-
-# def correct_for_all_combinations(
-#     wd: NDArrayFloat,
-#     ws: NDArrayFloat,
-#     freq: NDArrayFloat,
-#     yaw: NDArrayFloat | None = None,
-# ) -> tuple[NDArrayFloat]:
-#     """Computes the probabilities for the complete windrose from the desired wind
-#     direction and wind speed combinations and their associated probabilities so that
-#     any undesired combinations are filled with a 0.0 probability.
-
-#     Args:
-#         wd (NDArrayFloat): List or array of wind direction values.
-#         ws (NDArrayFloat): List or array of wind speed values.
-#         freq (NDArrayFloat): Frequencies corresponding to wind
-#             speeds and directions in wind rose with dimensions
-#             (N wind directions x N wind speeds).
-#         yaw (NDArrayFloat | None): The corresponding yaw angles for each of the wind
-#             direction and wind speed combinations, or None. Defaults to None.
-
-#     Returns:
-#         NDArrayFloat, NDArrayFloat, NDArrayFloat: The unique wind directions, wind
-#             speeds, and the associated probability of their combination combinations in
-#             an array of shape (N wind directions x N wind speeds).
-#     """
-
-#     combos_to_compute = np.array(list(zip(wd, ws, freq)))
-
-#     unique_wd = wd.unique()
-#     unique_ws = ws.unique()
-#     all_combos = np.array(list(product(unique_wd, unique_ws)), dtype=float)
-#     all_combos = np.hstack((all_combos, np.zeros((all_combos.shape[0], 1), dtype=float)))
-#     expanded_yaw = np.array([None] * all_combos.shape[0]).reshape(unique_wd.size, unique_ws.size)
-
-#     ix_match = [np.where((all_combos[:, :2] == combo[:2]).all(1))[0][0] for combo in combos_to_compute]
-#     all_combos[ix_match, 2] = combos_to_compute[:, 2]
-#     if yaw is not None:
-#         expanded_yaw[ix_match] = yaw
-#     freq = all_combos.T[2].reshape((unique_wd.size, unique_ws.size))
-#     return unique_wd, unique_ws, freq
-
-
-    # def get_set_of_points(self, x_points, y_points, z_points):
-    #     """
-    #     Calculates velocity values through the
-    #     :py:meth:`~.FlowField.calculate_wake` method at points specified by
-    #     inputs.
-
-    #     Args:
-    #         x_points (float): X-locations to get velocity values at.
-    #         y_points (float): Y-locations to get velocity values at.
-    #         z_points (float): Z-locations to get velocity values at.
-
-    #     Returns:
-    #         :py:class:`pandas.DataFrame`: containing values of x, y, z, u, v, w
-    #     """
-    #     # Get a copy for the flow field so don't change underlying grid points
-    #     flow_field = copy.deepcopy(self.floris.flow_field)
-
-    #     if hasattr(self.floris.wake.velocity_model, "requires_resolution"):
-    #         if self.floris.velocity_model.requires_resolution:
-
-    #             # If this is a gridded model, must extract from full flow field
-    #             self.logger.info(
-    #                 "Model identified as %s requires use of underlying grid print"
-    #                 % self.floris.wake.velocity_model.model_string
-    #             )
-    #             self.logger.warning("FUNCTION NOT AVAILABLE CURRENTLY")
-
-    #     # Set up points matrix
-    #     points = np.row_stack((x_points, y_points, z_points))
-
-    #     # TODO: Calculate wake inputs need to be mapped
-    #     raise_error = True
-    #     if raise_error:
-    #         raise NotImplementedError("Additional point calculation is not yet supported!")
-    #     # Recalculate wake with these points
-    #     flow_field.calculate_wake(points=points)
-
-    #     # Get results vectors
-    #     x_flat = flow_field.x.flatten()
-    #     y_flat = flow_field.y.flatten()
-    #     z_flat = flow_field.z.flatten()
-    #     u_flat = flow_field.u.flatten()
-    #     v_flat = flow_field.v.flatten()
-    #     w_flat = flow_field.w.flatten()
-
-    #     df = pd.DataFrame(
-    #         {
-    #             "x": x_flat,
-    #             "y": y_flat,
-    #             "z": z_flat,
-    #             "u": u_flat,
-    #             "v": v_flat,
-    #             "w": w_flat,
-    #         }
-    #     )
-
-    #     # Subset to points requests
-    #     df = df[df.x.isin(x_points)]
-    #     df = df[df.y.isin(y_points)]
-    #     df = df[df.z.isin(z_points)]
-
-    #     # Drop duplicates
-    #     df = df.drop_duplicates()
-
-    #     # Return the dataframe
-    #     return df
-    
-    # def get_flow_data(self, resolution=None, grid_spacing=10, velocity_deficit=False):
-    #     """
-    #     Generate :py:class:`~.tools.flow_data.FlowData` object corresponding to
-    #     active FLORIS instance.
-
-    #     Velocity and wake models requiring calculation on a grid implement a
-    #     discretized domain at resolution **grid_spacing**. This is distinct
-    #     from the resolution of the returned flow field domain.
-
-    #     Args:
-    #         resolution (float, optional): Resolution of output data.
-    #             Only used for wake models that require spatial
-    #             resolution (e.g. curl). Defaults to None.
-    #         grid_spacing (int, optional): Resolution of grid used for
-    #             simulation. Model results may be sensitive to resolution.
-    #             Defaults to 10.
-    #         velocity_deficit (bool, optional): When *True*, normalizes velocity
-    #             with respect to initial flow field velocity to show relative
-    #             velocity deficit (%). Defaults to *False*.
-
-    #     Returns:
-    #         :py:class:`~.tools.flow_data.FlowData`: FlowData object
-    #     """
-
-    #     if resolution is None:
-    #         if not self.floris.wake.velocity_model.requires_resolution:
-    #             self.logger.info("Assuming grid with spacing %d" % grid_spacing)
-    #             (
-    #                 xmin,
-    #                 xmax,
-    #                 ymin,
-    #                 ymax,
-    #                 zmin,
-    #                 zmax,
-    #             ) = self.floris.flow_field.domain_bounds  # TODO: No grid attribute within FlowField
-    #             resolution = Vec3(
-    #                 1 + (xmax - xmin) / grid_spacing,
-    #                 1 + (ymax - ymin) / grid_spacing,
-    #                 1 + (zmax - zmin) / grid_spacing,
-    #             )
-    #         else:
-    #             self.logger.info("Assuming model resolution")
-    #             resolution = self.floris.wake.velocity_model.model_grid_resolution
-
-    #     # Get a copy for the flow field so don't change underlying grid points
-    #     flow_field = copy.deepcopy(self.floris.flow_field)
-
-    #     if (
-    #         flow_field.wake.velocity_model.requires_resolution
-    #         and flow_field.wake.velocity_model.model_grid_resolution != resolution
-    #     ):
-    #         self.logger.warning(
-    #             "WARNING: The current wake velocity model contains a "
-    #             + "required grid resolution; the Resolution given to "
-    #             + "FlorisInterface.get_flow_field is ignored."
-    #         )
-    #         resolution = flow_field.wake.velocity_model.model_grid_resolution
-    #     flow_field.reinitialize(with_resolution=resolution)  # TODO: Not implemented
-    #     self.logger.info(resolution)
-    #     # print(resolution)
-    #     flow_field.steady_state_atmospheric_condition()
-
-    #     order = "f"
-    #     x = flow_field.x.flatten(order=order)
-    #     y = flow_field.y.flatten(order=order)
-    #     z = flow_field.z.flatten(order=order)
-
-    #     u = flow_field.u.flatten(order=order)
-    #     v = flow_field.v.flatten(order=order)
-    #     w = flow_field.w.flatten(order=order)
-
-    #     # find percent velocity deficit
-    #     if velocity_deficit:
-    #         u = abs(u - flow_field.u_initial.flatten(order=order)) / flow_field.u_initial.flatten(order=order) * 100
-    #         v = abs(v - flow_field.v_initial.flatten(order=order)) / flow_field.v_initial.flatten(order=order) * 100
-    #         w = abs(w - flow_field.w_initial.flatten(order=order)) / flow_field.w_initial.flatten(order=order) * 100
-
-    #     # Determine spacing, dimensions and origin
-    #     unique_x = np.sort(np.unique(x))
-    #     unique_y = np.sort(np.unique(y))
-    #     unique_z = np.sort(np.unique(z))
-    #     spacing = Vec3(
-    #         unique_x[1] - unique_x[0],
-    #         unique_y[1] - unique_y[0],
-    #         unique_z[1] - unique_z[0],
-    #     )
-    #     dimensions = Vec3(len(unique_x), len(unique_y), len(unique_z))
-    #     origin = Vec3(0.0, 0.0, 0.0)
-    #     return FlowData(x, y, z, u, v, w, spacing=spacing, dimensions=dimensions, origin=origin)
-
-
-    # def get_turbine_power(
-    #     self,
-    #     include_unc=False,
-    #     unc_pmfs=None,
-    #     unc_options=None,
-    #     no_wake=False,
-    #     use_turbulence_correction=False,
-    # ):
-    #     """
-    #     Report power from each wind turbine.
-
-    #     Args:
-    #         include_unc (bool): If *True*, uncertainty in wind direction
-    #             and/or yaw position is included when determining turbine
-    #             powers. Defaults to *False*.
-    #         unc_pmfs (dictionary, optional): A dictionary containing optional
-    #             probability mass functions describing the distribution of wind
-    #             direction and yaw position deviations when wind direction and/or
-    #             yaw position uncertainty is included in the power calculations.
-    #             Contains the following key-value pairs:
-
-    #             -   **wd_unc** (*np.array*): Wind direction deviations from the
-    #                 original wind direction.
-    #             -   **wd_unc_pmf** (*np.array*): Probability of each wind
-    #                 direction deviation in **wd_unc** occuring.
-    #             -   **yaw_unc** (*np.array*): Yaw angle deviations from the
-    #                 original yaw angles.
-    #             -   **yaw_unc_pmf** (*np.array*): Probability of each yaw angle
-    #                 deviation in **yaw_unc** occuring.
-
-    #             Defaults to None, in which case default PMFs are calculated
-    #             using values provided in **unc_options**.
-    #         unc_options (dictionary, optional): A dictionary containing values
-    #             used to create normally-distributed, zero-mean probability mass
-    #             functions describing the distribution of wind direction and yaw
-    #             position deviations when wind direction and/or yaw position
-    #             uncertainty is included. This argument is only used when
-    #             **unc_pmfs** is None and contains the following key-value pairs:
-
-    #             -   **std_wd** (*float*): A float containing the standard
-    #                 deviation of the wind direction deviations from the
-    #                 original wind direction.
-    #             -   **std_yaw** (*float*): A float containing the standard
-    #                 deviation of the yaw angle deviations from the original yaw
-    #                 angles.
-    #             -   **pmf_res** (*float*): A float containing the resolution in
-    #                 degrees of the wind direction and yaw angle PMFs.
-    #             -   **pdf_cutoff** (*float*): A float containing the cumulative
-    #                 distribution function value at which the tails of the
-    #                 PMFs are truncated.
-
-    #             Defaults to None. Initializes to {'std_wd': 4.95, 'std_yaw': 1.
-    #             75, 'pmf_res': 1.0, 'pdf_cutoff': 0.995}.
-    #         no_wake: (bool, optional): When *True* updates the turbine
-    #             quantities without calculating the wake or adding the
-    #             wake to the flow field. Defaults to *False*.
-    #         use_turbulence_correction: (bool, optional): When *True* uses a
-    #             turbulence parameter to adjust power output calculations.
-    #             Defaults to *False*.
-
-    #     Returns:
-    #         np.array: Power produced by each wind turbine.
-    #     """
-    #     # TODO: Turbulence correction used in the power calculation, but may not be in
-    #     # the model yet
-    #     # TODO: Turbines need a switch for using turbulence correction
-    #     # TODO: Uncomment out the following two lines once the above are resolved
-    #     # for turbine in self.floris.farm.turbines:
-    #     #     turbine.use_turbulence_correction = use_turbulence_correction
-
-    #     if include_unc:
-    #         unc_pmfs = _generate_uncertainty_parameters(unc_options, unc_pmfs)
-
-    #         mean_farm_power = np.zeros(self.floris.farm.n_turbines)
-    #         wd_orig = self.floris.flow_field.wind_directions  # TODO: same comment as in get_farm_power
-
-    #         yaw_angles = self.get_yaw_angles()
-    #         self.reinitialize(wind_direction=wd_orig[0] + unc_pmfs["wd_unc"])
-    #         for i, delta_yaw in enumerate(unc_pmfs["yaw_unc"]):
-    #             self.calculate_wake(
-    #                 yaw_angles=list(np.array(yaw_angles) + delta_yaw),
-    #                 no_wake=no_wake,
-    #             )
-    #             mean_farm_power += unc_pmfs["wd_unc_pmf"] * unc_pmfs["yaw_unc_pmf"][i] * self._get_turbine_powers()
-
-    #         # reinitialize with original values
-    #         self.reinitialize(wind_direction=wd_orig)
-    #         self.calculate_wake(yaw_angles=yaw_angles, no_wake=no_wake)
-    #         return mean_farm_power
-
-    #     return self._get_turbine_powers()
-
-    # def get_power_curve(self, wind_speeds):
-    #     """
-    #     Return the power curve given a set of wind speeds
-
-    #     Args:
-    #         wind_speeds (np.array): array of wind speeds to get power curve
-    #     """
-
-    #     # TODO: Why is this done? Should we expand for evenutal multiple turbines types
-    #     # or just allow a filter on the turbine index?
-    #     # Temporarily set the farm to a single turbine
-    #     saved_layout_x = self.layout_x
-    #     saved_layout_y = self.layout_y
-
-    #     self.reinitialize(wind_speed=wind_speeds, layout_array=([0], [0]))
-    #     self.calculate_wake()
-    #     turbine_power = self._get_turbine_powers()
-
-    #     # Set it back
-    #     self.reinitialize(layout_array=(saved_layout_x, saved_layout_y))
-
-    #     return turbine_power
-
-    # def get_farm_power_for_yaw_angle(
-    #     self,
-    #     yaw_angles,
-    #     include_unc=False,
-    #     unc_pmfs=None,
-    #     unc_options=None,
-    #     no_wake=False,
-    # ):
-    #     """
-    #     Assign yaw angles to turbines, calculate wake, and report farm power.
-
-    #     Args:
-    #         yaw_angles (np.array): Yaw to apply to each turbine.
-    #         include_unc (bool, optional): When *True*, includes wind direction
-    #             uncertainty in estimate of wind farm power. Defaults to *False*.
-    #         unc_pmfs (dictionary, optional): A dictionary containing optional
-    #             probability mass functions describing the distribution of wind
-    #             direction and yaw position deviations when wind direction and/or
-    #             yaw position uncertainty is included in the power calculations.
-    #             Contains the following key-value pairs:
-
-    #             -   **wd_unc** (*np.array*): Wind direction deviations from the
-    #                 original wind direction.
-    #             -   **wd_unc_pmf** (*np.array*): Probability of each wind
-    #                 direction deviation in **wd_unc** occuring.
-    #             -   **yaw_unc** (*np.array*): Yaw angle deviations from the
-    #                 original yaw angles.
-    #             -   **yaw_unc_pmf** (*np.array*): Probability of each yaw angle
-    #                 deviation in **yaw_unc** occuring.
-
-    #             Defaults to None, in which case default PMFs are calculated
-    #             using values provided in **unc_options**.
-    #         unc_options (dictionary, optional): A dictionary containing values
-    #             used to create normally-distributed, zero-mean probability mass
-    #             functions describing the distribution of wind direction and yaw
-    #             position deviations when wind direction and/or yaw position
-    #             uncertainty is included. This argument is only used when
-    #             **unc_pmfs** is None and contains the following key-value pairs:
-
-    #             -   **std_wd** (*float*): A float containing the standard
-    #                 deviation of the wind direction deviations from the
-    #                 original wind direction.
-    #             -   **std_yaw** (*float*): A float containing the standard
-    #                 deviation of the yaw angle deviations from the original yaw
-    #                 angles.
-    #             -   **pmf_res** (*float*): A float containing the resolution in
-    #                 degrees of the wind direction and yaw angle PMFs.
-    #             -   **pdf_cutoff** (*float*): A float containing the cumulative
-    #                 distribution function value at which the tails of the
-    #                 PMFs are truncated.
-
-    #             Defaults to None. Initializes to {'std_wd': 4.95, 'std_yaw': 1.
-    #             75, 'pmf_res': 1.0, 'pdf_cutoff': 0.995}.
-    #         no_wake: (bool, optional): When *True* updates the turbine
-    #             quantities without calculating the wake or adding the
-    #             wake to the flow field. Defaults to *False*.
-
-    #     Returns:
-    #         float: Wind plant power. #TODO negative? in kW?
-    #     """
-
-    #     self.calculate_wake(yaw_angles=yaw_angles, no_wake=no_wake)
-
-    #     return self.get_farm_power(include_unc=include_unc, unc_pmfs=unc_pmfs, unc_options=unc_options)
-
-    # def copy_and_update_turbine_map(
-    #     self, base_turbine_id: str, update_parameters: dict, new_id: str | None = None
-    # ) -> dict:
-    #     """Creates a new copy of an existing turbine and updates the parameters based on
-    #     user input. This function is a helper to make the v2 -> v3 transition easier.
-
-    #     Args:
-    #         base_turbine_id (str): The base turbine's ID in `floris.farm.turbine_id`.
-    #         update_parameters (dict): A dictionary of the turbine parameters to update
-    #             and their new valies.
-    #         new_id (str, optional): The new `turbine_id`, if `None` a unique
-    #             identifier will be appended to the end. Defaults to None.
-
-    #     Returns:
-    #         dict: A turbine mapping that can be passed directly to `change_turbine`.
-    #     """
-    #     if new_id is None:
-    #         new_id = f"{base_turbine_id}_copy{self.unique_copy_id}"
-    #         self.unique_copy_id += 1
-
-    #     turbine = {new_id: self.floris.turbine[base_turbine_id]._asdict()}
-    #     turbine[new_id].update(update_parameters)
-    #     return turbine
-
-    # def change_turbine(
-    #     self,
-    #     turbine_indices: list[int],
-    #     new_turbine_map: dict[str, dict[str, Any]],
-    #     update_specified_wind_height: bool = False,
-    # ):
-    #     """
-    #     Change turbine properties for specified turbines.
-
-    #     Args:
-    #         turbine_indices (list[int]): List of turbine indices to change.
-    #         new_turbine_map (dict[str, dict[str, Any]]): New dictionary of turbine
-    #             parameters to create the new turbines for each of `turbine_indices`.
-    #         update_specified_wind_height (bool, optional): When *True*, update specified
-    #             wind height to match new hub_height. Defaults to *False*.
-    #     """
-    #     new_turbine = True
-    #     new_turbine_id = [*new_turbine_map][0]
-    #     if new_turbine_id in self.floris.farm.turbine_map:
-    #         new_turbine = False
-    #         self.logger.info(f"Turbines {turbine_indices} will be re-mapped to the definition for: {new_turbine_id}")
-
-    #     self.floris.farm.turbine_id = [
-    #         new_turbine_id if i in turbine_indices else t_id for i, t_id in enumerate(self.floris.farm.turbine_id)
-    #     ]
-    #     if new_turbine:
-    #         self.logger.info(f"Turbines {turbine_indices} have been mapped to the new definition for: {new_turbine_id}")
-
-    #     # Update the turbine mapping if a new turbine was provided, then regenerate the
-    #     # farm arrays for the turbine farm
-    #     if new_turbine:
-    #         turbine_map = self.floris.farm._asdict()["turbine_map"]
-    #         turbine_map.update(new_turbine_map)
-    #         self.floris.farm.turbine_map = turbine_map
-    #     self.floris.farm.generate_farm_points()
-
-    #     new_hub_height = new_turbine_map[new_turbine_id]["hub_height"]
-    #     changed_hub_height = new_hub_height != self.floris.flow_field.reference_wind_height
-
-    #     # Alert user if changing hub-height and not specified wind height
-    #     if changed_hub_height and not update_specified_wind_height:
-    #         self.logger.info("Note, updating hub height but not updating " + "the specfied_wind_height")
-
-    #     if changed_hub_height and update_specified_wind_height:
-    #         self.logger.info(f"Note, specfied_wind_height changed to hub-height: {new_hub_height}")
-    #         self.reinitialize(specified_wind_height=new_hub_height)
-
-    #     # Finish by re-initalizing the flow field
-    #     self.reinitialize()
-
-    # def set_use_points_on_perimeter(self, use_points_on_perimeter=False):
-    #     """
-    #     Set whether to use the points on the rotor diameter (perimeter) when
-    #     calculating flow field and wake.
-
-    #     Args:
-    #         use_points_on_perimeter (bool): When *True*, use points at rotor
-    #             perimeter in wake and flow calculations. Defaults to *False*.
-    #     """
-    #     for turbine in self.floris.farm.turbines:
-    #         turbine.use_points_on_perimeter = use_points_on_perimeter
-    #         turbine.initialize_turbine()
-
-    # def set_gch(self, enable=True):
-    #     """
-    #     Enable or disable Gauss-Curl Hybrid (GCH) functions
-    #     :py:meth:`~.GaussianModel.calculate_VW`,
-    #     :py:meth:`~.GaussianModel.yaw_added_recovery_correction`, and
-    #     :py:attr:`~.VelocityDeflection.use_secondary_steering`.
-
-    #     Args:
-    #         enable (bool, optional): Flag whether or not to implement flow
-    #             corrections from GCH model. Defaults to *True*.
-    #     """
-    #     self.set_gch_yaw_added_recovery(enable)
-    #     self.set_gch_secondary_steering(enable)
-
-    # def set_gch_yaw_added_recovery(self, enable=True):
-    #     """
-    #     Enable or Disable yaw-added recovery (YAR) from the Gauss-Curl Hybrid
-    #     (GCH) model and the control state of
-    #     :py:meth:`~.GaussianModel.calculate_VW_velocities` and
-    #     :py:meth:`~.GaussianModel.yaw_added_recovery_correction`.
-
-    #     Args:
-    #         enable (bool, optional): Flag whether or not to implement yaw-added
-    #             recovery from GCH model. Defaults to *True*.
-    #     """
-    #     model_params = self.get_model_parameters()
-    #     use_secondary_steering = model_params["Wake Deflection Parameters"]["use_secondary_steering"]
-
-    #     if enable:
-    #         model_params["Wake Velocity Parameters"]["use_yaw_added_recovery"] = True
-
-    #         # If enabling be sure calc vw is on
-    #         model_params["Wake Velocity Parameters"]["calculate_VW_velocities"] = True
-
-    #     if not enable:
-    #         model_params["Wake Velocity Parameters"]["use_yaw_added_recovery"] = False
-
-    #         # If secondary steering is also off, disable calculate_VW_velocities
-    #         if not use_secondary_steering:
-    #             model_params["Wake Velocity Parameters"]["calculate_VW_velocities"] = False
-
-    #     self.set_model_parameters(model_params)
-    #     self.reinitialize()
-
-    # def set_gch_secondary_steering(self, enable=True):
-    #     """
-    #     Enable or Disable secondary steering (SS) from the Gauss-Curl Hybrid
-    #     (GCH) model and the control state of
-    #     :py:meth:`~.GaussianModel.calculate_VW_velocities` and
-    #     :py:attr:`~.VelocityDeflection.use_secondary_steering`.
-
-    #     Args:
-    #         enable (bool, optional): Flag whether or not to implement secondary
-    #         steering from GCH model. Defaults to *True*.
-    #     """
-    #     model_params = self.get_model_parameters()
-    #     use_yaw_added_recovery = model_params["Wake Velocity Parameters"]["use_yaw_added_recovery"]
-
-    #     if enable:
-    #         model_params["Wake Deflection Parameters"]["use_secondary_steering"] = True
-
-    #         # If enabling be sure calc vw is on
-    #         model_params["Wake Velocity Parameters"]["calculate_VW_velocities"] = True
-
-    #     if not enable:
-    #         model_params["Wake Deflection Parameters"]["use_secondary_steering"] = False
-
-    #         # If yar is also off, disable calculate_VW_velocities
-    #         if not use_yaw_added_recovery:
-    #             model_params["Wake Velocity Parameters"]["calculate_VW_velocities"] = False
-
-    #     self.set_model_parameters(model_params)
-    #     self.reinitialize()
-
-    # def show_model_parameters(
-    #     self,
-    #     params=None,
-    #     verbose=False,
-    #     wake_velocity_model=True,
-    #     wake_deflection_model=True,
-    #     turbulence_model=False,
-    # ):
-    #     """
-    #     Helper function to print the current wake model parameters and values.
-    #     Shortcut to :py:meth:`~.tools.interface_utilities.show_params`.
-
-    #     Args:
-    #         params (list, optional): Specific model parameters to be returned,
-    #             supplied as a list of strings. If None, then returns all
-    #             parameters. Defaults to None.
-    #         verbose (bool, optional): If set to *True*, will return the
-    #             docstrings for each parameter. Defaults to *False*.
-    #         wake_velocity_model (bool, optional): If set to *True*, will return
-    #             parameters from the wake_velocity model. If set to *False*, will
-    #             exclude parameters from the wake velocity model. Defaults to
-    #             *True*.
-    #         wake_deflection_model (bool, optional): If set to *True*, will
-    #             return parameters from the wake deflection model. If set to
-    #             *False*, will exclude parameters from the wake deflection
-    #             model. Defaults to *True*.
-    #         turbulence_model (bool, optional): If set to *True*, will return
-    #             parameters from the wake turbulence model. If set to *False*,
-    #             will exclude parameters from the wake turbulence model.
-    #             Defaults to *True*.
-    #     """
-    #     show_params(
-    #         self.floris.wake,
-    #         params,
-    #         verbose,
-    #         wake_velocity_model,
-    #         wake_deflection_model,
-    #         turbulence_model,
-    #     )
-
-    # def get_model_parameters(
-    #     self,
-    #     params=None,
-    #     wake_velocity_model=True,
-    #     wake_deflection_model=True,
-    #     turbulence_model=True,
-    # ):
-    #     """
-    #     Helper function to return the current wake model parameters and values.
-    #     Shortcut to :py:meth:`~.tools.interface_utilities.get_params`.
-
-    #     Args:
-    #         params (list, optional): Specific model parameters to be returned,
-    #             supplied as a list of strings. If None, then returns all
-    #             parameters. Defaults to None.
-    #         wake_velocity_model (bool, optional): If set to *True*, will return
-    #             parameters from the wake_velocity model. If set to *False*, will
-    #             exclude parameters from the wake velocity model. Defaults to
-    #             *True*.
-    #         wake_deflection_model (bool, optional): If set to *True*, will
-    #             return parameters from the wake deflection model. If set to
-    #             *False*, will exclude parameters from the wake deflection
-    #             model. Defaults to *True*.
-    #         turbulence_model ([type], optional): If set to *True*, will return
-    #             parameters from the wake turbulence model. If set to *False*,
-    #             will exclude parameters from the wake turbulence model.
-    #             Defaults to *True*.
-
-    #     Returns:
-    #         dict: Dictionary containing model parameters and their values.
-    #     """
-    #     model_params = get_params(
-    #         self.floris.wake, params, wake_velocity_model, wake_deflection_model, turbulence_model
-    #     )
-
-    #     return model_params
-
-    # def set_model_parameters(self, params, verbose=True):
-    #     """
-    #     Helper function to set current wake model parameters.
-    #     Shortcut to :py:meth:`~.tools.interface_utilities.set_params`.
-
-    #     Args:
-    #         params (dict): Specific model parameters to be set, supplied as a
-    #             dictionary of key:value pairs.
-    #         verbose (bool, optional): If set to *True*, will print information
-    #             about each model parameter that is changed. Defaults to *True*.
-    #     """
-    #     self.floris.wake = set_params(self.floris.wake, params, verbose)
-
-
-
-
-
-    # def vis_layout(
-    #     self,
-    #     ax=None,
-    #     show_wake_lines=False,
-    #     limit_dist=None,
-    #     turbine_face_north=False,
-    #     one_index_turbine=False,
-    #     black_and_white=False,
-    # ):
-    #     """
-    #     Visualize the layout of the wind farm in the floris instance.
-    #     Shortcut to :py:meth:`~.tools.layout_functions.visualize_layout`.
-
-    #     Args:
-    #         ax (:py:class:`matplotlib.pyplot.axes`, optional):
-    #             Figure axes. Defaults to None.
-    #         show_wake_lines (bool, optional): Flag to control plotting of
-    #             wake boundaries. Defaults to False.
-    #         limit_dist (float, optional): Downstream limit to plot wakes.
-    #             Defaults to None.
-    #         turbine_face_north (bool, optional): Force orientation of wind
-    #             turbines. Defaults to False.
-    #         one_index_turbine (bool, optional): If *True*, 1st turbine is
-    #             turbine 1.
-    #     """
-    #     for i, turbine in enumerate(self.floris.farm.turbines):
-    #         D = turbine.rotor_diameter
-    #         break
-    #     layout_x, layout_y = self.get_turbine_layout()
-
-    #     turbineLoc = build_turbine_loc(layout_x, layout_y)
-
-    #     # Show visualize the turbine layout
-    #     visualize_layout(
-    #         turbineLoc,
-    #         D,
-    #         ax=ax,
-    #         show_wake_lines=show_wake_lines,
-    #         limit_dist=limit_dist,
-    #         turbine_face_north=turbine_face_north,
-    #         one_index_turbine=one_index_turbine,
-    #         black_and_white=black_and_white,
-    #     )
-
-    # def show_flow_field(self, ax=None):
-    #     """
-    #     Shortcut method to
-    #     :py:meth:`~.tools.visualization.visualize_cut_plane`.
-
-    #     Args:
-    #         ax (:py:class:`matplotlib.pyplot.axes` optional):
-    #             Figure axes. Defaults to None.
-    #     """
-    #     # Get horizontal plane at default height (hub-height)
-    #     hor_plane = self.get_hor_plane()
-
-    #     # Plot and show
-    #     if ax is None:
-    #         fig, ax = plt.subplots()
-    #     visualize_cut_plane(hor_plane, ax=ax)
-    #     plt.show()
-=======
->>>>>>> 1d094cd5
 
 
 
