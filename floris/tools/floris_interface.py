--- conflicted
+++ resolved
@@ -22,33 +22,10 @@
 from scipy.interpolate import LinearNDInterpolator, NearestNDInterpolator
 
 from floris.type_dec import NDArrayFloat
-<<<<<<< HEAD
-from floris.utilities import Vec3
-from floris.simulation import (
-    Farm,
-    Floris,
-    FlowField,
-    WakeModelManager,
-    farm,
-    floris,
-    flow_field,
-)
-from floris.logging_manager import LoggerBase
-from floris.tools.cut_plane import CutPlane, change_resolution, get_plane_from_flow_data
-
-# from floris.tools.flow_data import FlowData
-from floris.simulation.turbine import Ct, power, axial_induction, average_velocity
-from floris.tools.interface_utilities import get_params, set_params, show_params
-
-
-# from .visualization import visualize_cut_plane
-# from .layout_functions import visualize_layout, build_turbine_loc
-=======
 from floris.simulation import Floris
 from floris.logging_manager import LoggerBase
 from floris.simulation.turbine import Ct, power, axial_induction, average_velocity
 from floris.tools.cut_plane import CutPlane
->>>>>>> ce5245e5
 
 
 class FlorisInterface(LoggerBase):
