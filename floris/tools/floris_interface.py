# Copyright 2021 NREL
# Licensed under the Apache License, Version 2.0 (the "License"); you may not
# use this file except in compliance with the License. You may obtain a copy of
# the License at http://www.apache.org/licenses/LICENSE-2.0

# Unless required by applicable law or agreed to in writing, software
# distributed under the License is distributed on an "AS IS" BASIS, WITHOUT
# WARRANTIES OR CONDITIONS OF ANY KIND, either express or implied. See the
# License for the specific language governing permissions and limitations under
# the License.

# See https://floris.readthedocs.io for documentation


from __future__ import annotations

import copy
from typing import Any, Tuple
from pathlib import Path
from itertools import repeat, product
from multiprocessing import cpu_count
from multiprocessing.pool import Pool

import numpy as np
import pandas as pd
import numpy.typing as npt
import matplotlib.pyplot as plt
from scipy.stats import norm
from scipy.interpolate import LinearNDInterpolator, NearestNDInterpolator
from numpy.lib.arraysetops import unique

from floris.utilities import Vec3
from floris.type_dec import NDArrayFloat
from floris.simulation import Farm, Floris, FlowField, WakeModelManager, farm, floris, flow_field
from floris.logging_manager import LoggerBase
from floris.tools.cut_plane import get_plane_from_flow_data
# from floris.tools.flow_data import FlowData
from floris.simulation.turbine import Ct, power, axial_induction, average_velocity
from floris.tools.interface_utilities import get_params, set_params, show_params
from floris.tools.cut_plane import CutPlane, change_resolution, get_plane_from_flow_data

# from .visualization import visualize_cut_plane
# from .layout_functions import visualize_layout, build_turbine_loc


class FlorisInterface(LoggerBase):
    """
    FlorisInterface provides a high-level user interface to many of the
    underlying methods within the FLORIS framework. It is meant to act as a
    single entry-point for the majority of users, simplifying the calls to
    methods on objects within FLORIS.

    Args:
        configuration (:py:obj:`dict`): The Floris configuration dictarionary, JSON file,
            or YAML file. The configuration should have the following inputs specified.
                - **flow_field**: See `floris.simulation.flow_field.FlowField` for more details.
                - **farm**: See `floris.simulation.farm.Farm` for more details.
                - **turbine**: See `floris.simulation.turbine.Turbine` for more details.
                - **wake**: See `floris.simulation.wake.WakeManager` for more details.
                - **logging**: See `floris.simulation.floris.Floris` for more details.
    """

    def __init__(self, configuration: dict | str | Path, het_map=None):
        self.configuration = configuration

        if isinstance(self.configuration, (str, Path)):
            self.floris = Floris.from_file(self.configuration)

        elif isinstance(self.configuration, dict):
            self.floris = Floris.from_dict(self.configuration)

        else:
            raise TypeError("The Floris `configuration` must of type 'dict', 'str', or 'Path'.")

        # Store the heterogeneous map for use after reinitailization
        self.het_map = het_map
        # Assign the heterogeneous map to the flow field
        # Needed for a direct call to fi.calculate_wake without fi.reinitialize
        self.floris.flow_field.het_map = het_map

        # If ref height is -1, assign the hub height
        if self.floris.flow_field.reference_wind_height == -1:
            self.assign_hub_height_to_ref_height()

        # Make a check on reference height and provide a helpful warning
        unique_heights = np.unique(self.floris.farm.hub_heights)
        if ((len(unique_heights) == 1) and (self.floris.flow_field.reference_wind_height!=unique_heights[0])):
            err_msg = 'The only unique hub-height is not the equal to the specified reference wind height.  If this was unintended use -1 as the reference hub height to indicate use of hub-height as reference wind height.'
            self.logger.warning(err_msg, stack_info=True)

    def assign_hub_height_to_ref_height(self):

        # Confirm can do this operation
        unique_heights = np.unique(self.floris.farm.hub_heights)
        if (len(unique_heights) > 1):
            raise ValueError("To assign hub heights to reference height, can not have more than one specified height. Current length is {}.".format(len(unique_heights)))

        self.floris.flow_field.reference_wind_height = unique_heights[0]

    def copy(self):
        """Create an independent copy of the current FlorisInterface object"""
        return FlorisInterface(self.floris.as_dict())

    def calculate_wake(
        self,
        yaw_angles: NDArrayFloat | list[float] | None = None,
        # points: NDArrayFloat | list[float] | None = None,
        # track_n_upstream_wakes: bool = False,
    ) -> None:
        """
        Wrapper to the :py:meth:`~.Farm.set_yaw_angles` and
        :py:meth:`~.FlowField.calculate_wake` methods.

        Args:
            yaw_angles (NDArrayFloat | list[float] | None, optional): Turbine yaw angles.
                Defaults to None.
            points: (NDArrayFloat | list[float] | None, optional): The x, y, and z
                coordinates at which the flow field velocity is to be recorded. Defaults
                to None.
            track_n_upstream_wakes (bool, optional): When *True*, will keep track of the
                number of upstream wakes a turbine is experiencing. Defaults to *False*.
        """
        # self.floris.flow_field.calculate_wake(
        #     no_wake=no_wake,
        #     points=points,
        #     track_n_upstream_wakes=track_n_upstream_wakes,
        # )

        # TODO decide where to handle this sign issue
        if (yaw_angles is not None) and not (np.all(yaw_angles==0.)):
            if self.floris.wake.model_strings["velocity_model"] == "turbopark":
                # TODO: Implement wake steering for the TurbOPark model
                raise ValueError("Non-zero yaw angles given and for TurbOPark model; wake steering with this model is not yet implemented.")
            self.floris.farm.yaw_angles = yaw_angles

        # Initialize solution space
        self.floris.initialize_domain()

        # Perform the wake calculations
        self.floris.steady_state_atmospheric_condition()

    def calculate_no_wake(
        self,
        yaw_angles: NDArrayFloat | list[float] | None = None,
    ) -> None:
        """
        This function is similar to `calculate_wake()` except
        that it does not apply a wake model. That is, the wind
        farm is modeled as if there is no wake in the flow.
        Yaw angles are used to reduce the power and thrust of
        the turbine that is yawed.

        Args:
            yaw_angles (NDArrayFloat | list[float] | None, optional): Turbine yaw angles.
                Defaults to None.
        """

        # TODO decide where to handle this sign issue
        if (yaw_angles is not None) and not (np.all(yaw_angles==0.)):
            if self.floris.wake.model_strings["velocity_model"] == "turbopark":
                # TODO: Implement wake steering for the TurbOPark model
                raise ValueError("Non-zero yaw angles given and for TurbOPark model; wake steering with this model is not yet implemented.")
            self.floris.farm.yaw_angles = yaw_angles

        # Initialize solution space
        self.floris.initialize_domain()

        # Finalize values to user-supplied order
        self.floris.finalize()

    def reinitialize(
        self,
        wind_speeds: list[float] | NDArrayFloat | None = None,
        wind_directions: list[float] | NDArrayFloat | None = None,
        # wind_layout: list[float] | NDArrayFloat | None = None,
        wind_shear: float | None = None,
        wind_veer: float | None = None,
        reference_wind_height: float | None = None,
        turbulence_intensity: float | None = None,
        # turbulence_kinetic_energy=None,
        air_density: float | None = None,
        # wake: WakeModelManager = None,
        layout: Tuple[list[float], list[float]] | Tuple[NDArrayFloat, NDArrayFloat] | None = None,
        turbine_type: list | None = None,
        # turbine_id: list[str] | None = None,
        # wtg_id: list[str] | None = None,
        # with_resolution: float | None = None,
        solver_settings: dict | None = None
    ):
        # Export the floris object recursively as a dictionary
        floris_dict = self.floris.as_dict()
        flow_field_dict = floris_dict["flow_field"]
        farm_dict = floris_dict["farm"]

        # Make the given changes

        ## FlowField
        if wind_speeds is not None:
            flow_field_dict["wind_speeds"] = wind_speeds
        if wind_directions is not None:
            flow_field_dict["wind_directions"] = wind_directions
        if wind_shear is not None:
            flow_field_dict["wind_shear"] = wind_shear
        if wind_veer is not None:
            flow_field_dict["wind_veer"] = wind_veer
        if reference_wind_height is not None:
            flow_field_dict["reference_wind_height"] = reference_wind_height
        if turbulence_intensity is not None:
            flow_field_dict["turbulence_intensity"] = turbulence_intensity
        if air_density is not None:
            flow_field_dict["air_density"] = air_density

        ## Farm
        if layout is not None:
            farm_dict["layout_x"] = layout[0]
            farm_dict["layout_y"] = layout[1]
        if turbine_type is not None:
            farm_dict["turbine_type"] = turbine_type

        ## Wake
        # if wake is not None:
        #     self.floris.wake = wake
        # if turbulence_intensity is not None:
        #     pass  # TODO: this should be in the code, but maybe got skipped?
        # if turbulence_kinetic_energy is not None:
        #     pass  # TODO: not needed until GCH
        if solver_settings is not None:
            floris_dict["solver"] = solver_settings

        floris_dict["flow_field"] = flow_field_dict
        floris_dict["farm"] = farm_dict

        # Create a new instance of floris and attach to self
        self.floris = Floris.from_dict(floris_dict)
        # Re-assign the hetergeneous inflow map to flow field
        self.floris.flow_field.het_map = self.het_map

    def get_plane_of_points(
        self,
        normal_vector="z",
        planar_coordinate=None,
    ):
        """
        Calculates velocity values through the
        :py:meth:`~.FlowField.calculate_wake` method at points in plane
        specified by inputs.

        Args:
            normal_vector (string, optional): Vector normal to plane.
                Defaults to z.
            planar_coordinate (float, optional): Value of normal vector to slice through. Defaults to None.


        Returns:
            :py:class:`pandas.DataFrame`: containing values of x1, x2, u, v, w
        """
        # Get results vectors
        x_flat = self.floris.grid.x_sorted[0, 0].flatten()
        y_flat = self.floris.grid.y_sorted[0, 0].flatten()
        z_flat = self.floris.grid.z_sorted[0, 0].flatten()
        u_flat = self.floris.flow_field.u_sorted[0, 0].flatten()
        v_flat = self.floris.flow_field.v_sorted[0, 0].flatten()
        w_flat = self.floris.flow_field.w_sorted[0, 0].flatten()

        # Create a df of these
        if normal_vector == "z":
            df = pd.DataFrame(
                {
                    "x1": x_flat,
                    "x2": y_flat,
                    "x3": z_flat,
                    "u": u_flat,
                    "v": v_flat,
                    "w": w_flat,
                }
            )
        if normal_vector == "x":
            df = pd.DataFrame(
                {
                    "x1": y_flat,
                    "x2": z_flat,
                    "x3": x_flat,
                    "u": u_flat,
                    "v": v_flat,
                    "w": w_flat,
                }
            )
        if normal_vector == "y":
            df = pd.DataFrame(
                {
                    "x1": x_flat,
                    "x2": z_flat,
                    "x3": y_flat,
                    "u": u_flat,
                    "v": v_flat,
                    "w": w_flat,
                }
            )

        # Subset to plane
        # TODO: Seems sloppy as need more than one plane in the z-direction for GCH
        if planar_coordinate is not None:
            df = df[np.isclose(df.x3, planar_coordinate)] # , atol=0.1, rtol=0.0)]

        # Drop duplicates
        # TODO is this still needed now that we setup a grid for just this plane?
        df = df.drop_duplicates()

        # Sort values of df to make sure plotting is acceptable
        df = df.sort_values(["x2", "x1"]).reset_index(drop=True)

        return df

    def calculate_horizontal_plane(
        self,
        height,
        x_resolution=200,
        y_resolution=200,
        x_bounds=None,
        y_bounds=None,
        wd=None,
        ws=None,
        yaw_angles=None,
    ):
        """
        Shortcut method to instantiate a :py:class:`~.tools.cut_plane.CutPlane`
        object containing the velocity field in a horizontal plane cut through
        the simulation domain at a specific height.

        Args:
            height (float): Height of cut plane. Defaults to Hub-height.
            x_resolution (float, optional): Output array resolution.
                Defaults to 200 points.
            y_resolution (float, optional): Output array resolution.
                Defaults to 200 points.
            x_bounds (tuple, optional): Limits of output array (in m).
                Defaults to None.
            y_bounds (tuple, optional): Limits of output array (in m).
                Defaults to None.

        Returns:
            :py:class:`~.tools.cut_plane.CutPlane`: containing values
            of x, y, u, v, w
        """
        #TODO update docstring
        if wd is None:
            wd = self.floris.flow_field.wind_directions
        if ws is None:
            ws = self.floris.flow_field.wind_speeds
        self.check_wind_condition_for_viz(wd=wd, ws=ws)

        # Store the current state for reinitialization
        floris_dict = self.floris.as_dict()
        current_yaw_angles = self.floris.farm.yaw_angles

        # Set the solver to a flow field planar grid
        solver_settings = {
            "type": "flow_field_planar_grid",
            "normal_vector": "z",
            "planar_coordinate": height,
            "flow_field_grid_points": [x_resolution, y_resolution],
            "flow_field_bounds": [x_bounds, y_bounds],
        }
        self.reinitialize(
            wind_directions=wd, wind_speeds=ws, solver_settings=solver_settings
        )

        # TODO this has to be done here as it seems to be lost with reinitialize
        if yaw_angles is not None:
            self.floris.farm.yaw_angles = yaw_angles

        # Calculate wake
        self.floris.solve_for_viz()

        # Get the points of data in a dataframe
        # TODO this just seems to be flattening and storing the data in a df; is this necessary? It seems the biggest depenedcy is on CutPlane and the subsequent visualization tools.
        df = self.get_plane_of_points(
            normal_vector="z",
            planar_coordinate=height,
        )

        # Compute the cutplane
        horizontal_plane = CutPlane(df, self.floris.grid.grid_resolution[0], self.floris.grid.grid_resolution[1], "z")

        # Reset the fi object back to the turbine grid configuration
        self.floris = Floris.from_dict(floris_dict)
        self.floris.flow_field.het_map = self.het_map

        # Run the simulation again for futher postprocessing (i.e. now we can get farm power)
        self.calculate_wake(yaw_angles=current_yaw_angles)

        return horizontal_plane

    def calculate_cross_plane(
        self,
        downstream_dist,
        y_resolution=200,
        z_resolution=200,
        y_bounds=None,
        z_bounds=None,
        wd=None,
        ws=None,
        yaw_angles=None,
    ):
        """
        Shortcut method to instantiate a :py:class:`~.tools.cut_plane.CutPlane`
        object containing the velocity field in a horizontal plane cut through
        the simulation domain at a specific height.

        Args:
            height (float): Height of cut plane. Defaults to Hub-height.
            x_resolution (float, optional): Output array resolution.
                Defaults to 200 points.
            y_resolution (float, optional): Output array resolution.
                Defaults to 200 points.
            x_bounds (tuple, optional): Limits of output array (in m).
                Defaults to None.
            y_bounds (tuple, optional): Limits of output array (in m).
                Defaults to None.

        Returns:
            :py:class:`~.tools.cut_plane.CutPlane`: containing values
            of x, y, u, v, w
        """
        # TODO update docstring
        if wd is None:
            wd = self.floris.flow_field.wind_directions
        if ws is None:
            ws = self.floris.flow_field.wind_speeds
        self.check_wind_condition_for_viz(wd=wd, ws=ws)

        # Store the current state for reinitialization
        floris_dict = self.floris.as_dict()
        current_yaw_angles = self.floris.farm.yaw_angles

        # Set the solver to a flow field planar grid
        solver_settings = {
            "type": "flow_field_planar_grid",
            "normal_vector": "x",
            "planar_coordinate": downstream_dist,
            "flow_field_grid_points": [y_resolution, z_resolution],
            "flow_field_bounds": [y_bounds, z_bounds],
        }
        self.reinitialize(
            wind_directions=wd, wind_speeds=ws, solver_settings=solver_settings
        )

        # TODO this has to be done here as it seems to be lost with reinitialize
        if yaw_angles is not None:
            self.floris.farm.yaw_angles = yaw_angles

        # Calculate wake
        self.floris.solve_for_viz()

        # Get the points of data in a dataframe
        # TODO this just seems to be flattening and storing the data in a df; is this necessary? It seems the biggest depenedcy is on CutPlane and the subsequent visualization tools.
        df = self.get_plane_of_points(
            normal_vector="x",
            planar_coordinate=downstream_dist,
        )

        # Compute the cutplane
        cross_plane = CutPlane(df, y_resolution, z_resolution, "x")

        # Reset the fi object back to the turbine grid configuration
        self.floris = Floris.from_dict(floris_dict)
        self.floris.flow_field.het_map = self.het_map

        # Run the simulation again for futher postprocessing (i.e. now we can get farm power)
        self.calculate_wake(yaw_angles=current_yaw_angles)

        return cross_plane

    def calculate_y_plane(
        self,
        crossstream_dist,
        x_resolution=200,
        z_resolution=200,
        x_bounds=None,
        z_bounds=None,
        wd=None,
        ws=None,
        yaw_angles=None,
    ):
        """
        Shortcut method to instantiate a :py:class:`~.tools.cut_plane.CutPlane`
        object containing the velocity field in a horizontal plane cut through
        the simulation domain at a specific height.

        Args:
            height (float): Height of cut plane. Defaults to Hub-height.
            x_resolution (float, optional): Output array resolution.
                Defaults to 200 points.
            y_resolution (float, optional): Output array resolution.
                Defaults to 200 points.
            x_bounds (tuple, optional): Limits of output array (in m).
                Defaults to None.
            y_bounds (tuple, optional): Limits of output array (in m).
                Defaults to None.

        Returns:
            :py:class:`~.tools.cut_plane.CutPlane`: containing values
            of x, y, u, v, w
        """
        #TODO update docstring
        if wd is None:
            wd = self.floris.flow_field.wind_directions
        if ws is None:
            ws = self.floris.flow_field.wind_speeds
        self.check_wind_condition_for_viz(wd=wd, ws=ws)

        # Store the current state for reinitialization
        floris_dict = self.floris.as_dict()
        current_yaw_angles = self.floris.farm.yaw_angles

        # Set the solver to a flow field planar grid
        solver_settings = {
            "type": "flow_field_planar_grid",
            "normal_vector": "y",
            "planar_coordinate": crossstream_dist,
            "flow_field_grid_points": [x_resolution, z_resolution],
            "flow_field_bounds": [x_bounds, z_bounds],
        }
        self.reinitialize(
            wind_directions=wd, wind_speeds=ws, solver_settings=solver_settings
        )

        # TODO this has to be done here as it seems to be lost with reinitialize
        if yaw_angles is not None:
            self.floris.farm.yaw_angles = yaw_angles

        # Calculate wake
        self.floris.solve_for_viz()

        # Get the points of data in a dataframe
        # TODO this just seems to be flattening and storing the data in a df; is this necessary? It seems the biggest depenedcy is on CutPlane and the subsequent visualization tools.
        df = self.get_plane_of_points(
            normal_vector="y",
            planar_coordinate=crossstream_dist,
        )

        # Compute the cutplane
        y_plane = CutPlane(df, x_resolution, z_resolution, "y")

        # Reset the fi object back to the turbine grid configuration
        self.floris = Floris.from_dict(floris_dict)
        self.floris.flow_field.het_map = self.het_map

        # Run the simulation again for futher postprocessing (i.e. now we can get farm power)
        self.calculate_wake(yaw_angles=current_yaw_angles)

        return y_plane

    def check_wind_condition_for_viz(self, wd=None, ws=None):
        if len(wd) > 1 or len(wd) < 1:
            raise ValueError("Wind direction input must be of length 1 for visualization. Current length is {}.".format(len(wd)))

        if len(ws) > 1 or len(ws) < 1:
            raise ValueError("Wind speed input must be of length 1 for visualization. Current length is {}.".format(len(ws)))

    def get_turbine_powers(self) -> NDArrayFloat:
        """Calculates the power at each turbine in the windfarm.

        Returns:
            NDArrayFloat: [description]
        """
        turbine_powers = power(
            air_density=self.floris.flow_field.air_density,
            velocities=self.floris.flow_field.u,
            yaw_angle=self.floris.farm.yaw_angles,
            pP=self.floris.farm.pPs,
            power_interp=self.floris.farm.turbine_power_interps,
            turbine_type_map=self.floris.farm.turbine_type_map,
        )
        return turbine_powers

    def get_turbine_Cts(self) -> NDArrayFloat:
        turbine_Cts = Ct(
            velocities=self.floris.flow_field.u,
            yaw_angle=self.floris.farm.yaw_angles,
            fCt=self.floris.farm.turbine_fCts,
            turbine_type_map=self.floris.farm.turbine_type_map,
        )
        return turbine_Cts

    def get_turbine_ais(self) -> NDArrayFloat:
        turbine_ais = axial_induction(
            velocities=self.floris.flow_field.u,
            yaw_angle=self.floris.farm.yaw_angles,
            fCt=self.floris.farm.turbine_fCts,
            turbine_type_map=self.floris.farm.turbine_type_map,
        )
        return turbine_ais

    def get_turbine_average_velocities(self) -> NDArrayFloat:
        turbine_avg_vels = average_velocity(
            velocities=self.floris.flow_field.u,
        )
        return turbine_avg_vels

    def get_farm_power(
        self,
        use_turbulence_correction=False,
    ):
        """
        Report wind plant power from instance of floris. Optionally includes
        uncertainty in wind direction and yaw position when determining power.
        Uncertainty is included by computing the mean wind farm power for a
        distribution of wind direction and yaw position deviations from the
        original wind direction and yaw angles.

        Args:
            use_turbulence_correction: (bool, optional): When *True* uses a
                turbulence parameter to adjust power output calculations.
                Defaults to *False*.

        Returns:
            float: Sum of wind turbine powers in W.
        """
<<<<<<< HEAD
        for turbine in self.floris.farm.turbines:
            turbine.use_turbulence_correction = use_turbulence_correction
        if include_unc:
            if (unc_options is None) & (unc_pmfs is None):
                unc_options = {
                    "std_wd": 4.95,
                    "std_yaw": 1.75,
                    "pmf_res": 1.0,
                    "pdf_cutoff": 0.995,
                }

            if unc_pmfs is None:
                # create normally distributed wd and yaw uncertaitny pmfs
                if unc_options["std_wd"] > 0:
                    wd_bnd = int(
                        np.ceil(
                            norm.ppf(
                                unc_options["pdf_cutoff"], scale=unc_options["std_wd"]
                            )
                            / unc_options["pmf_res"]
                        )
                    )
                    wd_unc = np.linspace(
                        -1 * wd_bnd * unc_options["pmf_res"],
                        wd_bnd * unc_options["pmf_res"],
                        2 * wd_bnd + 1,
                    )
                    wd_unc_pmf = norm.pdf(wd_unc, scale=unc_options["std_wd"])
                    # normalize so sum = 1.0
                    wd_unc_pmf = wd_unc_pmf / np.sum(wd_unc_pmf)
                else:
                    wd_unc = np.zeros(1)
                    wd_unc_pmf = np.ones(1)

                if unc_options["std_yaw"] > 0:
                    yaw_bnd = int(
                        np.ceil(
                            norm.ppf(
                                unc_options["pdf_cutoff"], scale=unc_options["std_yaw"]
                            )
                            / unc_options["pmf_res"]
                        )
                    )
                    yaw_unc = np.linspace(
                        -1 * yaw_bnd * unc_options["pmf_res"],
                        yaw_bnd * unc_options["pmf_res"],
                        2 * yaw_bnd + 1,
                    )
                    yaw_unc_pmf = norm.pdf(yaw_unc, scale=unc_options["std_yaw"])
                    # normalize so sum = 1.0
                    yaw_unc_pmf = yaw_unc_pmf / np.sum(yaw_unc_pmf)
                else:
                    yaw_unc = np.zeros(1)
                    yaw_unc_pmf = np.ones(1)

                unc_pmfs = {
                    "wd_unc": wd_unc,
                    "wd_unc_pmf": wd_unc_pmf,
                    "yaw_unc": yaw_unc,
                    "yaw_unc_pmf": yaw_unc_pmf,
                }

            mean_farm_power = 0.0
            wd_orig = self.floris.farm.wind_map.input_direction[0]

            yaw_angles = self.get_yaw_angles()

            for i_wd, delta_wd in enumerate(unc_pmfs["wd_unc"]):
                self.reinitialize_flow_field(wind_direction=wd_orig + delta_wd)

                for i_yaw, delta_yaw in enumerate(unc_pmfs["yaw_unc"]):
                    mean_farm_power = mean_farm_power + unc_pmfs["wd_unc_pmf"][
                        i_wd
                    ] * unc_pmfs["yaw_unc_pmf"][
                        i_yaw
                    ] * self.get_farm_power_for_yaw_angle(
                        list(np.array(yaw_angles) + delta_yaw), no_wake=no_wake
                    )

            # reinitialize with original values
            self.reinitialize_flow_field(wind_direction=wd_orig)
            self.calculate_wake(yaw_angles=yaw_angles, no_wake=no_wake)
            return mean_farm_power
        else:
            turb_powers = [turbine.power for turbine in self.floris.farm.turbines]
            return np.sum(turb_powers)

    def get_turbine_layout(self, z=False):
        """
        Get turbine layout

        Args:
            z (bool): When *True*, return lists of x, y, and z coords,
            otherwise, return x and y only. Defaults to *False*.
=======
        # TODO: Turbulence correction used in the power calculation, but may not be in
        # the model yet
        # TODO: Turbines need a switch for using turbulence correction
        # TODO: Uncomment out the following two lines once the above are resolved
        # for turbine in self.floris.farm.turbines:
        #     turbine.use_turbulence_correction = use_turbulence_correction
>>>>>>> fa9f63e1

        turbine_powers = self.get_turbine_powers()
        return np.sum(turbine_powers, axis=2)

    def get_farm_AEP(
        self,
        freq,
        cut_in_wind_speed=0.001,
        cut_out_wind_speed=None,
        yaw_angles=None,
        no_wake=False,
    ) -> float:
        """
        Estimate annual energy production (AEP) for distributions of wind speed, wind
        direction, frequency of occurrence, and yaw offset.

        Args:
            freq (NDArrayFloat): NumPy array with shape (n_wind_directions,
                n_wind_speeds) with the frequencies of each wind direction and
                wind speed combination. These frequencies should typically sum
                up to 1.0 and are used to weigh the wind farm power for every
                condition in calculating the wind farm's AEP.
            cut_in_wind_speed (float, optional): Wind speed in m/s below which
                any calculations are ignored and the wind farm is known to 
                produce 0.0 W of power. Note that to prevent problems with the
                wake models at negative / zero wind speeds, this variable must
                always have a positive value. Defaults to 0.001 [m/s].
            cut_out_wind_speed (float, optional): Wind speed above which the
                wind farm is known to produce 0.0 W of power. If None is
                specified, will assume that the wind farm does not cut out
                at high wind speeds. Defaults to None.
            yaw_angles (NDArrayFloat | list[float] | None, optional):
                The relative turbine yaw angles in degrees. If None is
                specified, will assume that the turbine yaw angles are all
                zero degrees for all conditions. Defaults to None.
            no_wake: (bool, optional): When *True* updates the turbine
                quantities without calculating the wake or adding the wake to
                the flow field. This can be useful when quantifying the loss
                in AEP due to wakes. Defaults to *False*.

        Returns:
            float: 
                The Annual Energy Production (AEP) for the wind farm in
                watt-hours.
        """

        # Verify dimensions of the variable "freq"
        if not (
            (np.shape(freq)[0] == self.floris.flow_field.n_wind_directions)
            & (np.shape(freq)[1] == self.floris.flow_field.n_wind_speeds)
            & (len(np.shape(freq)) == 2)
        ):
            raise UserWarning(
                "'freq' should be a two-dimensional array with dimensions"
                + " (n_wind_directions, n_wind_speeds)."
            )

<<<<<<< HEAD
            mean_farm_power = np.zeros(len(self.floris.farm.turbines))
            wd_orig = self.floris.farm.wind_map.input_direction[0]

            yaw_angles = self.get_yaw_angles()

            for i_wd, delta_wd in enumerate(unc_pmfs["wd_unc"]):
                self.reinitialize_flow_field(wind_direction=wd_orig + delta_wd)

                for i_yaw, delta_yaw in enumerate(unc_pmfs["yaw_unc"]):
                    self.calculate_wake(
                        yaw_angles=list(np.array(yaw_angles) + delta_yaw),
                        no_wake=no_wake,
                    )
                    mean_farm_power = mean_farm_power + unc_pmfs["wd_unc_pmf"][
                        i_wd
                    ] * unc_pmfs["yaw_unc_pmf"][i_yaw] * np.array(
                        [turbine.power for turbine in self.floris.farm.turbines]
                    )

            # reinitialize with original values
            self.reinitialize_flow_field(wind_direction=wd_orig)
            self.calculate_wake(yaw_angles=yaw_angles, no_wake=no_wake)
            return list(mean_farm_power)
        else:
            return [turbine.power for turbine in self.floris.farm.turbines]
=======
        # Check if frequency vector sums to 1.0. If not, raise a warning
        if np.abs(np.sum(freq) - 1.0) > 0.001:
            self.logger.warning(
                "WARNING: The frequency array provided to get_farm_AEP() "
                + "does not sum to 1.0. "
            )
>>>>>>> fa9f63e1

        # Copy the full wind speed array from the floris object and initialize
        # the the farm_power variable as an empty array.
        wind_speeds = np.array(self.floris.flow_field.wind_speeds, copy=True)
        farm_power = np.zeros(
            (self.floris.flow_field.n_wind_directions, len(wind_speeds))
        )

        # Determine which wind speeds we must evaluate in floris
        conditions_to_evaluate = (wind_speeds >= cut_in_wind_speed)
        if cut_out_wind_speed is not None:
            conditions_to_evaluate = conditions_to_evaluate & (
                wind_speeds < cut_out_wind_speed
            )

        # Evaluate the conditions in floris
        if np.any(conditions_to_evaluate):
            wind_speeds_subset = wind_speeds[conditions_to_evaluate]
            yaw_angles_subset = None
            if yaw_angles is not None:
                yaw_angles_subset = yaw_angles[:, conditions_to_evaluate]
            self.reinitialize(wind_speeds=wind_speeds_subset)
            if no_wake:
                self.calculate_no_wake(yaw_angles=yaw_angles_subset)
            else:
                self.calculate_wake(yaw_angles=yaw_angles_subset)
            farm_power[:, conditions_to_evaluate] = self.get_farm_power()

        # Finally, calculate AEP in GWh
        aep = np.sum(np.multiply(freq, farm_power) * 365 * 24)

        # Reset the FLORIS object to the full wind speed array
        self.reinitialize(wind_speeds=wind_speeds)

        return aep

    @property
    def layout_x(self):
        """
        Wind turbine coordinate information.

        Returns:
            np.array: Wind turbine x-coordinate.
        """
        return self.floris.farm.layout_x

    @property
    def layout_y(self):
        """
        Wind turbine coordinate information.

        Returns:
            np.array: Wind turbine y-coordinate.
        """
        return self.floris.farm.layout_y


    def get_turbine_layout(self, z=False):
        """
        Get turbine layout

        Args:
            z (bool): When *True*, return lists of x, y, and z coords,
            otherwise, return x and y only. Defaults to *False*.

        Returns:
            np.array: lists of x, y, and (optionally) z coordinates of
                      each turbine
        """
        xcoords, ycoords, zcoords = np.array([c.elements for c in self.floris.farm.coordinates]).T
        if z:
            return xcoords, ycoords, zcoords
        else:
            return xcoords, ycoords


def generate_heterogeneous_wind_map(speed_ups, x, y, z=None):
    if z is not None:
        # Compute the 3-dimensional interpolants for each wind diretion
        # Linear interpolation is used for points within the user-defined area of values,
        # while a nearest-neighbor interpolant is used for points outside that region
        in_region = [LinearNDInterpolator(list(zip(x, y, z)), speed_up, fill_value=np.nan) for speed_up in speed_ups]
        out_region = [NearestNDInterpolator(list(zip(x, y, z)), speed_up) for speed_up in speed_ups]
    else:
        # Compute the 2-dimensional interpolants for each wind diretion
        # Linear interpolation is used for points within the user-defined area of values,
        # while a nearest-neighbor interpolant is used for points outside that region
        in_region = [LinearNDInterpolator(list(zip(x, y)), speed_up, fill_value=np.nan) for speed_up in speed_ups]
        out_region = [NearestNDInterpolator(list(zip(x, y)), speed_up) for speed_up in speed_ups]

    return [in_region, out_region]

# def global_calc_one_AEP_case(FlorisInterface, wd, ws, freq, yaw=None):
#     return FlorisInterface._calc_one_AEP_case(wd, ws, freq, yaw)

DEFAULT_UNCERTAINTY = {"std_wd": 4.95, "std_yaw": 1.75, "pmf_res": 1.0, "pdf_cutoff": 0.995}


def _generate_uncertainty_parameters(unc_options: dict, unc_pmfs: dict) -> dict:
    """Generates the uncertainty parameters for `FlorisInterface.get_farm_power` and
    `FlorisInterface.get_turbine_power` for more details.

    Args:
        unc_options (dict): See `FlorisInterface.get_farm_power` or `FlorisInterface.get_turbine_power`.
        unc_pmfs (dict): See `FlorisInterface.get_farm_power` or `FlorisInterface.get_turbine_power`.

    Returns:
        dict: [description]
    """
    if (unc_options is None) & (unc_pmfs is None):
        unc_options = DEFAULT_UNCERTAINTY

    if unc_pmfs is not None:
        return unc_pmfs

    wd_unc = np.zeros(1)
    wd_unc_pmf = np.ones(1)
    yaw_unc = np.zeros(1)
    yaw_unc_pmf = np.ones(1)

    # create normally distributed wd and yaw uncertaitny pmfs if appropriate
    if unc_options["std_wd"] > 0:
        wd_bnd = int(np.ceil(norm.ppf(unc_options["pdf_cutoff"], scale=unc_options["std_wd"]) / unc_options["pmf_res"]))
        bound = wd_bnd * unc_options["pmf_res"]
        wd_unc = np.linspace(-1 * bound, bound, 2 * wd_bnd + 1)
        wd_unc_pmf = norm.pdf(wd_unc, scale=unc_options["std_wd"])
        wd_unc_pmf /= np.sum(wd_unc_pmf)  # normalize so sum = 1.0

    if unc_options["std_yaw"] > 0:
        yaw_bnd = int(
            np.ceil(norm.ppf(unc_options["pdf_cutoff"], scale=unc_options["std_yaw"]) / unc_options["pmf_res"])
        )
        bound = yaw_bnd * unc_options["pmf_res"]
        yaw_unc = np.linspace(-1 * bound, bound, 2 * yaw_bnd + 1)
        yaw_unc_pmf = norm.pdf(yaw_unc, scale=unc_options["std_yaw"])
        yaw_unc_pmf /= np.sum(yaw_unc_pmf)  # normalize so sum = 1.0

    unc_pmfs = {
        "wd_unc": wd_unc,
        "wd_unc_pmf": wd_unc_pmf,
        "yaw_unc": yaw_unc,
        "yaw_unc_pmf": yaw_unc_pmf,
    }
    return unc_pmfs


# def correct_for_all_combinations(
#     wd: NDArrayFloat,
#     ws: NDArrayFloat,
#     freq: NDArrayFloat,
#     yaw: NDArrayFloat | None = None,
# ) -> tuple[NDArrayFloat]:
#     """Computes the probabilities for the complete windrose from the desired wind
#     direction and wind speed combinations and their associated probabilities so that
#     any undesired combinations are filled with a 0.0 probability.

#     Args:
#         wd (NDArrayFloat): List or array of wind direction values.
#         ws (NDArrayFloat): List or array of wind speed values.
#         freq (NDArrayFloat): Frequencies corresponding to wind
#             speeds and directions in wind rose with dimensions
#             (N wind directions x N wind speeds).
#         yaw (NDArrayFloat | None): The corresponding yaw angles for each of the wind
#             direction and wind speed combinations, or None. Defaults to None.

#     Returns:
#         NDArrayFloat, NDArrayFloat, NDArrayFloat: The unique wind directions, wind
#             speeds, and the associated probability of their combination combinations in
#             an array of shape (N wind directions x N wind speeds).
#     """

#     combos_to_compute = np.array(list(zip(wd, ws, freq)))

#     unique_wd = wd.unique()
#     unique_ws = ws.unique()
#     all_combos = np.array(list(product(unique_wd, unique_ws)), dtype=float)
#     all_combos = np.hstack((all_combos, np.zeros((all_combos.shape[0], 1), dtype=float)))
#     expanded_yaw = np.array([None] * all_combos.shape[0]).reshape(unique_wd.size, unique_ws.size)

#     ix_match = [np.where((all_combos[:, :2] == combo[:2]).all(1))[0][0] for combo in combos_to_compute]
#     all_combos[ix_match, 2] = combos_to_compute[:, 2]
#     if yaw is not None:
#         expanded_yaw[ix_match] = yaw
#     freq = all_combos.T[2].reshape((unique_wd.size, unique_ws.size))
#     return unique_wd, unique_ws, freq


    # def get_set_of_points(self, x_points, y_points, z_points):
    #     """
    #     Calculates velocity values through the
    #     :py:meth:`~.FlowField.calculate_wake` method at points specified by
    #     inputs.

    #     Args:
    #         x_points (float): X-locations to get velocity values at.
    #         y_points (float): Y-locations to get velocity values at.
    #         z_points (float): Z-locations to get velocity values at.

    #     Returns:
    #         :py:class:`pandas.DataFrame`: containing values of x, y, z, u, v, w
    #     """
    #     # Get a copy for the flow field so don't change underlying grid points
    #     flow_field = copy.deepcopy(self.floris.flow_field)

    #     if hasattr(self.floris.wake.velocity_model, "requires_resolution"):
    #         if self.floris.velocity_model.requires_resolution:

    #             # If this is a gridded model, must extract from full flow field
    #             self.logger.info(
    #                 "Model identified as %s requires use of underlying grid print"
    #                 % self.floris.wake.velocity_model.model_string
    #             )
    #             self.logger.warning("FUNCTION NOT AVAILABLE CURRENTLY")

    #     # Set up points matrix
    #     points = np.row_stack((x_points, y_points, z_points))

    #     # TODO: Calculate wake inputs need to be mapped
    #     raise_error = True
    #     if raise_error:
    #         raise NotImplementedError("Additional point calculation is not yet supported!")
    #     # Recalculate wake with these points
    #     flow_field.calculate_wake(points=points)

    #     # Get results vectors
    #     x_flat = flow_field.x.flatten()
    #     y_flat = flow_field.y.flatten()
    #     z_flat = flow_field.z.flatten()
    #     u_flat = flow_field.u.flatten()
    #     v_flat = flow_field.v.flatten()
    #     w_flat = flow_field.w.flatten()

    #     df = pd.DataFrame(
    #         {
    #             "x": x_flat,
    #             "y": y_flat,
    #             "z": z_flat,
    #             "u": u_flat,
    #             "v": v_flat,
    #             "w": w_flat,
    #         }
    #     )

    #     # Subset to points requests
    #     df = df[df.x.isin(x_points)]
    #     df = df[df.y.isin(y_points)]
    #     df = df[df.z.isin(z_points)]

    #     # Drop duplicates
    #     df = df.drop_duplicates()

    #     # Return the dataframe
    #     return df
    
    # def get_flow_data(self, resolution=None, grid_spacing=10, velocity_deficit=False):
    #     """
    #     Generate :py:class:`~.tools.flow_data.FlowData` object corresponding to
    #     active FLORIS instance.

    #     Velocity and wake models requiring calculation on a grid implement a
    #     discretized domain at resolution **grid_spacing**. This is distinct
    #     from the resolution of the returned flow field domain.

    #     Args:
    #         resolution (float, optional): Resolution of output data.
    #             Only used for wake models that require spatial
    #             resolution (e.g. curl). Defaults to None.
    #         grid_spacing (int, optional): Resolution of grid used for
    #             simulation. Model results may be sensitive to resolution.
    #             Defaults to 10.
    #         velocity_deficit (bool, optional): When *True*, normalizes velocity
    #             with respect to initial flow field velocity to show relative
    #             velocity deficit (%). Defaults to *False*.

    #     Returns:
    #         :py:class:`~.tools.flow_data.FlowData`: FlowData object
    #     """

    #     if resolution is None:
    #         if not self.floris.wake.velocity_model.requires_resolution:
    #             self.logger.info("Assuming grid with spacing %d" % grid_spacing)
    #             (
    #                 xmin,
    #                 xmax,
    #                 ymin,
    #                 ymax,
    #                 zmin,
    #                 zmax,
    #             ) = self.floris.flow_field.domain_bounds  # TODO: No grid attribute within FlowField
    #             resolution = Vec3(
    #                 1 + (xmax - xmin) / grid_spacing,
    #                 1 + (ymax - ymin) / grid_spacing,
    #                 1 + (zmax - zmin) / grid_spacing,
    #             )
    #         else:
    #             self.logger.info("Assuming model resolution")
    #             resolution = self.floris.wake.velocity_model.model_grid_resolution

    #     # Get a copy for the flow field so don't change underlying grid points
    #     flow_field = copy.deepcopy(self.floris.flow_field)

    #     if (
    #         flow_field.wake.velocity_model.requires_resolution
    #         and flow_field.wake.velocity_model.model_grid_resolution != resolution
    #     ):
    #         self.logger.warning(
    #             "WARNING: The current wake velocity model contains a "
    #             + "required grid resolution; the Resolution given to "
    #             + "FlorisInterface.get_flow_field is ignored."
    #         )
    #         resolution = flow_field.wake.velocity_model.model_grid_resolution
    #     flow_field.reinitialize(with_resolution=resolution)  # TODO: Not implemented
    #     self.logger.info(resolution)
    #     # print(resolution)
    #     flow_field.steady_state_atmospheric_condition()

    #     order = "f"
    #     x = flow_field.x.flatten(order=order)
    #     y = flow_field.y.flatten(order=order)
    #     z = flow_field.z.flatten(order=order)

    #     u = flow_field.u.flatten(order=order)
    #     v = flow_field.v.flatten(order=order)
    #     w = flow_field.w.flatten(order=order)

    #     # find percent velocity deficit
    #     if velocity_deficit:
    #         u = abs(u - flow_field.u_initial.flatten(order=order)) / flow_field.u_initial.flatten(order=order) * 100
    #         v = abs(v - flow_field.v_initial.flatten(order=order)) / flow_field.v_initial.flatten(order=order) * 100
    #         w = abs(w - flow_field.w_initial.flatten(order=order)) / flow_field.w_initial.flatten(order=order) * 100

    #     # Determine spacing, dimensions and origin
    #     unique_x = np.sort(np.unique(x))
    #     unique_y = np.sort(np.unique(y))
    #     unique_z = np.sort(np.unique(z))
    #     spacing = Vec3(
    #         unique_x[1] - unique_x[0],
    #         unique_y[1] - unique_y[0],
    #         unique_z[1] - unique_z[0],
    #     )
    #     dimensions = Vec3(len(unique_x), len(unique_y), len(unique_z))
    #     origin = Vec3(0.0, 0.0, 0.0)
    #     return FlowData(x, y, z, u, v, w, spacing=spacing, dimensions=dimensions, origin=origin)


    # def get_turbine_power(
    #     self,
    #     include_unc=False,
    #     unc_pmfs=None,
    #     unc_options=None,
    #     no_wake=False,
    #     use_turbulence_correction=False,
    # ):
    #     """
    #     Report power from each wind turbine.

    #     Args:
    #         include_unc (bool): If *True*, uncertainty in wind direction
    #             and/or yaw position is included when determining turbine
    #             powers. Defaults to *False*.
    #         unc_pmfs (dictionary, optional): A dictionary containing optional
    #             probability mass functions describing the distribution of wind
    #             direction and yaw position deviations when wind direction and/or
    #             yaw position uncertainty is included in the power calculations.
    #             Contains the following key-value pairs:

    #             -   **wd_unc** (*np.array*): Wind direction deviations from the
    #                 original wind direction.
    #             -   **wd_unc_pmf** (*np.array*): Probability of each wind
    #                 direction deviation in **wd_unc** occuring.
    #             -   **yaw_unc** (*np.array*): Yaw angle deviations from the
    #                 original yaw angles.
    #             -   **yaw_unc_pmf** (*np.array*): Probability of each yaw angle
    #                 deviation in **yaw_unc** occuring.

    #             Defaults to None, in which case default PMFs are calculated
    #             using values provided in **unc_options**.
    #         unc_options (dictionary, optional): A dictionary containing values
    #             used to create normally-distributed, zero-mean probability mass
    #             functions describing the distribution of wind direction and yaw
    #             position deviations when wind direction and/or yaw position
    #             uncertainty is included. This argument is only used when
    #             **unc_pmfs** is None and contains the following key-value pairs:

    #             -   **std_wd** (*float*): A float containing the standard
    #                 deviation of the wind direction deviations from the
    #                 original wind direction.
    #             -   **std_yaw** (*float*): A float containing the standard
    #                 deviation of the yaw angle deviations from the original yaw
    #                 angles.
    #             -   **pmf_res** (*float*): A float containing the resolution in
    #                 degrees of the wind direction and yaw angle PMFs.
    #             -   **pdf_cutoff** (*float*): A float containing the cumulative
    #                 distribution function value at which the tails of the
    #                 PMFs are truncated.

    #             Defaults to None. Initializes to {'std_wd': 4.95, 'std_yaw': 1.
    #             75, 'pmf_res': 1.0, 'pdf_cutoff': 0.995}.
    #         no_wake: (bool, optional): When *True* updates the turbine
    #             quantities without calculating the wake or adding the
    #             wake to the flow field. Defaults to *False*.
    #         use_turbulence_correction: (bool, optional): When *True* uses a
    #             turbulence parameter to adjust power output calculations.
    #             Defaults to *False*.

    #     Returns:
    #         np.array: Power produced by each wind turbine.
    #     """
    #     # TODO: Turbulence correction used in the power calculation, but may not be in
    #     # the model yet
    #     # TODO: Turbines need a switch for using turbulence correction
    #     # TODO: Uncomment out the following two lines once the above are resolved
    #     # for turbine in self.floris.farm.turbines:
    #     #     turbine.use_turbulence_correction = use_turbulence_correction

    #     if include_unc:
    #         unc_pmfs = _generate_uncertainty_parameters(unc_options, unc_pmfs)

    #         mean_farm_power = np.zeros(self.floris.farm.n_turbines)
    #         wd_orig = self.floris.flow_field.wind_directions  # TODO: same comment as in get_farm_power

    #         yaw_angles = self.get_yaw_angles()
    #         self.reinitialize(wind_direction=wd_orig[0] + unc_pmfs["wd_unc"])
    #         for i, delta_yaw in enumerate(unc_pmfs["yaw_unc"]):
    #             self.calculate_wake(
    #                 yaw_angles=list(np.array(yaw_angles) + delta_yaw),
    #                 no_wake=no_wake,
    #             )
    #             mean_farm_power += unc_pmfs["wd_unc_pmf"] * unc_pmfs["yaw_unc_pmf"][i] * self._get_turbine_powers()

    #         # reinitialize with original values
    #         self.reinitialize(wind_direction=wd_orig)
    #         self.calculate_wake(yaw_angles=yaw_angles, no_wake=no_wake)
    #         return mean_farm_power

    #     return self._get_turbine_powers()

    # def get_power_curve(self, wind_speeds):
    #     """
    #     Return the power curve given a set of wind speeds

    #     Args:
    #         wind_speeds (np.array): array of wind speeds to get power curve
    #     """

    #     # TODO: Why is this done? Should we expand for evenutal multiple turbines types
    #     # or just allow a filter on the turbine index?
    #     # Temporarily set the farm to a single turbine
    #     saved_layout_x = self.layout_x
    #     saved_layout_y = self.layout_y

    #     self.reinitialize(wind_speed=wind_speeds, layout_array=([0], [0]))
    #     self.calculate_wake()
    #     turbine_power = self._get_turbine_powers()

    #     # Set it back
    #     self.reinitialize(layout_array=(saved_layout_x, saved_layout_y))

    #     return turbine_power

    # def get_farm_power_for_yaw_angle(
    #     self,
    #     yaw_angles,
    #     include_unc=False,
    #     unc_pmfs=None,
    #     unc_options=None,
    #     no_wake=False,
    # ):
    #     """
    #     Assign yaw angles to turbines, calculate wake, and report farm power.

    #     Args:
    #         yaw_angles (np.array): Yaw to apply to each turbine.
    #         include_unc (bool, optional): When *True*, includes wind direction
    #             uncertainty in estimate of wind farm power. Defaults to *False*.
    #         unc_pmfs (dictionary, optional): A dictionary containing optional
    #             probability mass functions describing the distribution of wind
    #             direction and yaw position deviations when wind direction and/or
    #             yaw position uncertainty is included in the power calculations.
    #             Contains the following key-value pairs:

    #             -   **wd_unc** (*np.array*): Wind direction deviations from the
    #                 original wind direction.
    #             -   **wd_unc_pmf** (*np.array*): Probability of each wind
    #                 direction deviation in **wd_unc** occuring.
    #             -   **yaw_unc** (*np.array*): Yaw angle deviations from the
    #                 original yaw angles.
    #             -   **yaw_unc_pmf** (*np.array*): Probability of each yaw angle
    #                 deviation in **yaw_unc** occuring.

    #             Defaults to None, in which case default PMFs are calculated
    #             using values provided in **unc_options**.
    #         unc_options (dictionary, optional): A dictionary containing values
    #             used to create normally-distributed, zero-mean probability mass
    #             functions describing the distribution of wind direction and yaw
    #             position deviations when wind direction and/or yaw position
    #             uncertainty is included. This argument is only used when
    #             **unc_pmfs** is None and contains the following key-value pairs:

    #             -   **std_wd** (*float*): A float containing the standard
    #                 deviation of the wind direction deviations from the
    #                 original wind direction.
    #             -   **std_yaw** (*float*): A float containing the standard
    #                 deviation of the yaw angle deviations from the original yaw
    #                 angles.
    #             -   **pmf_res** (*float*): A float containing the resolution in
    #                 degrees of the wind direction and yaw angle PMFs.
    #             -   **pdf_cutoff** (*float*): A float containing the cumulative
    #                 distribution function value at which the tails of the
    #                 PMFs are truncated.

    #             Defaults to None. Initializes to {'std_wd': 4.95, 'std_yaw': 1.
    #             75, 'pmf_res': 1.0, 'pdf_cutoff': 0.995}.
    #         no_wake: (bool, optional): When *True* updates the turbine
    #             quantities without calculating the wake or adding the
    #             wake to the flow field. Defaults to *False*.

    #     Returns:
    #         float: Wind plant power. #TODO negative? in kW?
    #     """

    #     self.calculate_wake(yaw_angles=yaw_angles, no_wake=no_wake)

    #     return self.get_farm_power(include_unc=include_unc, unc_pmfs=unc_pmfs, unc_options=unc_options)

    # def copy_and_update_turbine_map(
    #     self, base_turbine_id: str, update_parameters: dict, new_id: str | None = None
    # ) -> dict:
    #     """Creates a new copy of an existing turbine and updates the parameters based on
    #     user input. This function is a helper to make the v2 -> v3 transition easier.

    #     Args:
    #         base_turbine_id (str): The base turbine's ID in `floris.farm.turbine_id`.
    #         update_parameters (dict): A dictionary of the turbine parameters to update
    #             and their new valies.
    #         new_id (str, optional): The new `turbine_id`, if `None` a unique
    #             identifier will be appended to the end. Defaults to None.

    #     Returns:
    #         dict: A turbine mapping that can be passed directly to `change_turbine`.
    #     """
    #     if new_id is None:
    #         new_id = f"{base_turbine_id}_copy{self.unique_copy_id}"
    #         self.unique_copy_id += 1

    #     turbine = {new_id: self.floris.turbine[base_turbine_id]._asdict()}
    #     turbine[new_id].update(update_parameters)
    #     return turbine

    # def change_turbine(
    #     self,
    #     turbine_indices: list[int],
    #     new_turbine_map: dict[str, dict[str, Any]],
    #     update_specified_wind_height: bool = False,
    # ):
    #     """
    #     Change turbine properties for specified turbines.

    #     Args:
    #         turbine_indices (list[int]): List of turbine indices to change.
    #         new_turbine_map (dict[str, dict[str, Any]]): New dictionary of turbine
    #             parameters to create the new turbines for each of `turbine_indices`.
    #         update_specified_wind_height (bool, optional): When *True*, update specified
    #             wind height to match new hub_height. Defaults to *False*.
    #     """
    #     new_turbine = True
    #     new_turbine_id = [*new_turbine_map][0]
    #     if new_turbine_id in self.floris.farm.turbine_map:
    #         new_turbine = False
    #         self.logger.info(f"Turbines {turbine_indices} will be re-mapped to the definition for: {new_turbine_id}")

    #     self.floris.farm.turbine_id = [
    #         new_turbine_id if i in turbine_indices else t_id for i, t_id in enumerate(self.floris.farm.turbine_id)
    #     ]
    #     if new_turbine:
    #         self.logger.info(f"Turbines {turbine_indices} have been mapped to the new definition for: {new_turbine_id}")

    #     # Update the turbine mapping if a new turbine was provided, then regenerate the
    #     # farm arrays for the turbine farm
    #     if new_turbine:
    #         turbine_map = self.floris.farm._asdict()["turbine_map"]
    #         turbine_map.update(new_turbine_map)
    #         self.floris.farm.turbine_map = turbine_map
    #     self.floris.farm.generate_farm_points()

    #     new_hub_height = new_turbine_map[new_turbine_id]["hub_height"]
    #     changed_hub_height = new_hub_height != self.floris.flow_field.reference_wind_height

    #     # Alert user if changing hub-height and not specified wind height
    #     if changed_hub_height and not update_specified_wind_height:
    #         self.logger.info("Note, updating hub height but not updating " + "the specfied_wind_height")

    #     if changed_hub_height and update_specified_wind_height:
    #         self.logger.info(f"Note, specfied_wind_height changed to hub-height: {new_hub_height}")
    #         self.reinitialize(specified_wind_height=new_hub_height)

    #     # Finish by re-initalizing the flow field
    #     self.reinitialize()

    # def set_use_points_on_perimeter(self, use_points_on_perimeter=False):
    #     """
    #     Set whether to use the points on the rotor diameter (perimeter) when
    #     calculating flow field and wake.

    #     Args:
    #         use_points_on_perimeter (bool): When *True*, use points at rotor
    #             perimeter in wake and flow calculations. Defaults to *False*.
    #     """
    #     for turbine in self.floris.farm.turbines:
    #         turbine.use_points_on_perimeter = use_points_on_perimeter
    #         turbine.initialize_turbine()

    # def set_gch(self, enable=True):
    #     """
    #     Enable or disable Gauss-Curl Hybrid (GCH) functions
    #     :py:meth:`~.GaussianModel.calculate_VW`,
    #     :py:meth:`~.GaussianModel.yaw_added_recovery_correction`, and
    #     :py:attr:`~.VelocityDeflection.use_secondary_steering`.

    #     Args:
    #         enable (bool, optional): Flag whether or not to implement flow
    #             corrections from GCH model. Defaults to *True*.
    #     """
    #     self.set_gch_yaw_added_recovery(enable)
    #     self.set_gch_secondary_steering(enable)

    # def set_gch_yaw_added_recovery(self, enable=True):
    #     """
    #     Enable or Disable yaw-added recovery (YAR) from the Gauss-Curl Hybrid
    #     (GCH) model and the control state of
    #     :py:meth:`~.GaussianModel.calculate_VW_velocities` and
    #     :py:meth:`~.GaussianModel.yaw_added_recovery_correction`.

    #     Args:
    #         enable (bool, optional): Flag whether or not to implement yaw-added
    #             recovery from GCH model. Defaults to *True*.
    #     """
    #     model_params = self.get_model_parameters()
    #     use_secondary_steering = model_params["Wake Deflection Parameters"]["use_secondary_steering"]

    #     if enable:
    #         model_params["Wake Velocity Parameters"]["use_yaw_added_recovery"] = True

    #         # If enabling be sure calc vw is on
    #         model_params["Wake Velocity Parameters"]["calculate_VW_velocities"] = True

    #     if not enable:
    #         model_params["Wake Velocity Parameters"]["use_yaw_added_recovery"] = False

    #         # If secondary steering is also off, disable calculate_VW_velocities
    #         if not use_secondary_steering:
    #             model_params["Wake Velocity Parameters"]["calculate_VW_velocities"] = False

    #     self.set_model_parameters(model_params)
    #     self.reinitialize()

    # def set_gch_secondary_steering(self, enable=True):
    #     """
    #     Enable or Disable secondary steering (SS) from the Gauss-Curl Hybrid
    #     (GCH) model and the control state of
    #     :py:meth:`~.GaussianModel.calculate_VW_velocities` and
    #     :py:attr:`~.VelocityDeflection.use_secondary_steering`.

    #     Args:
    #         enable (bool, optional): Flag whether or not to implement secondary
    #         steering from GCH model. Defaults to *True*.
    #     """
    #     model_params = self.get_model_parameters()
    #     use_yaw_added_recovery = model_params["Wake Velocity Parameters"]["use_yaw_added_recovery"]

    #     if enable:
    #         model_params["Wake Deflection Parameters"]["use_secondary_steering"] = True

    #         # If enabling be sure calc vw is on
    #         model_params["Wake Velocity Parameters"]["calculate_VW_velocities"] = True

    #     if not enable:
    #         model_params["Wake Deflection Parameters"]["use_secondary_steering"] = False

    #         # If yar is also off, disable calculate_VW_velocities
    #         if not use_yaw_added_recovery:
    #             model_params["Wake Velocity Parameters"]["calculate_VW_velocities"] = False

    #     self.set_model_parameters(model_params)
    #     self.reinitialize()

    # def show_model_parameters(
    #     self,
    #     params=None,
    #     verbose=False,
    #     wake_velocity_model=True,
    #     wake_deflection_model=True,
    #     turbulence_model=False,
    # ):
    #     """
    #     Helper function to print the current wake model parameters and values.
    #     Shortcut to :py:meth:`~.tools.interface_utilities.show_params`.

    #     Args:
    #         params (list, optional): Specific model parameters to be returned,
    #             supplied as a list of strings. If None, then returns all
    #             parameters. Defaults to None.
    #         verbose (bool, optional): If set to *True*, will return the
    #             docstrings for each parameter. Defaults to *False*.
    #         wake_velocity_model (bool, optional): If set to *True*, will return
    #             parameters from the wake_velocity model. If set to *False*, will
    #             exclude parameters from the wake velocity model. Defaults to
    #             *True*.
    #         wake_deflection_model (bool, optional): If set to *True*, will
    #             return parameters from the wake deflection model. If set to
    #             *False*, will exclude parameters from the wake deflection
    #             model. Defaults to *True*.
    #         turbulence_model (bool, optional): If set to *True*, will return
    #             parameters from the wake turbulence model. If set to *False*,
    #             will exclude parameters from the wake turbulence model.
    #             Defaults to *True*.
    #     """
    #     show_params(
    #         self.floris.wake,
    #         params,
    #         verbose,
    #         wake_velocity_model,
    #         wake_deflection_model,
    #         turbulence_model,
    #     )

    # def get_model_parameters(
    #     self,
    #     params=None,
    #     wake_velocity_model=True,
    #     wake_deflection_model=True,
    #     turbulence_model=True,
    # ):
    #     """
    #     Helper function to return the current wake model parameters and values.
    #     Shortcut to :py:meth:`~.tools.interface_utilities.get_params`.

    #     Args:
    #         params (list, optional): Specific model parameters to be returned,
    #             supplied as a list of strings. If None, then returns all
    #             parameters. Defaults to None.
    #         wake_velocity_model (bool, optional): If set to *True*, will return
    #             parameters from the wake_velocity model. If set to *False*, will
    #             exclude parameters from the wake velocity model. Defaults to
    #             *True*.
    #         wake_deflection_model (bool, optional): If set to *True*, will
    #             return parameters from the wake deflection model. If set to
    #             *False*, will exclude parameters from the wake deflection
    #             model. Defaults to *True*.
    #         turbulence_model ([type], optional): If set to *True*, will return
    #             parameters from the wake turbulence model. If set to *False*,
    #             will exclude parameters from the wake turbulence model.
    #             Defaults to *True*.

    #     Returns:
    #         dict: Dictionary containing model parameters and their values.
    #     """
    #     model_params = get_params(
    #         self.floris.wake, params, wake_velocity_model, wake_deflection_model, turbulence_model
    #     )

    #     return model_params

    # def set_model_parameters(self, params, verbose=True):
    #     """
    #     Helper function to set current wake model parameters.
    #     Shortcut to :py:meth:`~.tools.interface_utilities.set_params`.

    #     Args:
    #         params (dict): Specific model parameters to be set, supplied as a
    #             dictionary of key:value pairs.
    #         verbose (bool, optional): If set to *True*, will print information
    #             about each model parameter that is changed. Defaults to *True*.
    #     """
    #     self.floris.wake = set_params(self.floris.wake, params, verbose)



<<<<<<< HEAD
    def vis_layout(
        self,
        ax=None,
        show_wake_lines=False,
        limit_dist=None,
        turbine_face_north=False,
        one_index_turbine=False,
        black_and_white=False,
    ):
        """
        Visualize the layout of the wind farm in the floris instance.
        Shortcut to :py:meth:`~.tools.layout_functions.visualize_layout`.

        Args:
            ax (:py:class:`matplotlib.pyplot.axes`, optional):
                Figure axes. Defaults to None.
            show_wake_lines (bool, optional): Flag to control plotting of
                wake boundaries. Defaults to False.
            limit_dist (float, optional): Downstream limit to plot wakes.
                Defaults to None.
            turbine_face_north (bool, optional): Force orientation of wind
                turbines. Defaults to False.
            one_index_turbine (bool, optional): If *True*, 1st turbine is
                turbine 1.
        """
        for i, turbine in enumerate(self.floris.farm.turbines):
            D = turbine.rotor_diameter
            break
        layout_x, layout_y = self.get_turbine_layout()

        turbineLoc = build_turbine_loc(layout_x, layout_y)

        # Show visualize the turbine layout
        visualize_layout(
            turbineLoc,
            D,
            ax=ax,
            show_wake_lines=show_wake_lines,
            limit_dist=limit_dist,
            turbine_face_north=turbine_face_north,
            one_index_turbine=one_index_turbine,
            black_and_white=black_and_white,
        )
=======

>>>>>>> fa9f63e1


    # def vis_layout(
    #     self,
    #     ax=None,
    #     show_wake_lines=False,
    #     limit_dist=None,
    #     turbine_face_north=False,
    #     one_index_turbine=False,
    #     black_and_white=False,
    # ):
    #     """
    #     Visualize the layout of the wind farm in the floris instance.
    #     Shortcut to :py:meth:`~.tools.layout_functions.visualize_layout`.

    #     Args:
    #         ax (:py:class:`matplotlib.pyplot.axes`, optional):
    #             Figure axes. Defaults to None.
    #         show_wake_lines (bool, optional): Flag to control plotting of
    #             wake boundaries. Defaults to False.
    #         limit_dist (float, optional): Downstream limit to plot wakes.
    #             Defaults to None.
    #         turbine_face_north (bool, optional): Force orientation of wind
    #             turbines. Defaults to False.
    #         one_index_turbine (bool, optional): If *True*, 1st turbine is
    #             turbine 1.
    #     """
    #     for i, turbine in enumerate(self.floris.farm.turbines):
    #         D = turbine.rotor_diameter
    #         break
    #     layout_x, layout_y = self.get_turbine_layout()

    #     turbineLoc = build_turbine_loc(layout_x, layout_y)

    #     # Show visualize the turbine layout
    #     visualize_layout(
    #         turbineLoc,
    #         D,
    #         ax=ax,
    #         show_wake_lines=show_wake_lines,
    #         limit_dist=limit_dist,
    #         turbine_face_north=turbine_face_north,
    #         one_index_turbine=one_index_turbine,
    #         black_and_white=black_and_white,
    #     )

    # def show_flow_field(self, ax=None):
    #     """
    #     Shortcut method to
    #     :py:meth:`~.tools.visualization.visualize_cut_plane`.

    #     Args:
    #         ax (:py:class:`matplotlib.pyplot.axes` optional):
    #             Figure axes. Defaults to None.
    #     """
    #     # Get horizontal plane at default height (hub-height)
    #     hor_plane = self.get_hor_plane()

    #     # Plot and show
    #     if ax is None:
    #         fig, ax = plt.subplots()
    #     visualize_cut_plane(hor_plane, ax=ax)
    #     plt.show()



    ## Functionality removed in v3

    def set_rotor_diameter(self, rotor_diameter):
        """
        This function has been replaced and no longer works correctly, assigning an error
        """
        raise Exception(
            "FlorinInterface.set_rotor_diameter has been removed in favor of FlorinInterface.change_turbine. See examples/change_turbine/."
        )<|MERGE_RESOLUTION|>--- conflicted
+++ resolved
@@ -617,109 +617,12 @@
         Returns:
             float: Sum of wind turbine powers in W.
         """
-<<<<<<< HEAD
-        for turbine in self.floris.farm.turbines:
-            turbine.use_turbulence_correction = use_turbulence_correction
-        if include_unc:
-            if (unc_options is None) & (unc_pmfs is None):
-                unc_options = {
-                    "std_wd": 4.95,
-                    "std_yaw": 1.75,
-                    "pmf_res": 1.0,
-                    "pdf_cutoff": 0.995,
-                }
-
-            if unc_pmfs is None:
-                # create normally distributed wd and yaw uncertaitny pmfs
-                if unc_options["std_wd"] > 0:
-                    wd_bnd = int(
-                        np.ceil(
-                            norm.ppf(
-                                unc_options["pdf_cutoff"], scale=unc_options["std_wd"]
-                            )
-                            / unc_options["pmf_res"]
-                        )
-                    )
-                    wd_unc = np.linspace(
-                        -1 * wd_bnd * unc_options["pmf_res"],
-                        wd_bnd * unc_options["pmf_res"],
-                        2 * wd_bnd + 1,
-                    )
-                    wd_unc_pmf = norm.pdf(wd_unc, scale=unc_options["std_wd"])
-                    # normalize so sum = 1.0
-                    wd_unc_pmf = wd_unc_pmf / np.sum(wd_unc_pmf)
-                else:
-                    wd_unc = np.zeros(1)
-                    wd_unc_pmf = np.ones(1)
-
-                if unc_options["std_yaw"] > 0:
-                    yaw_bnd = int(
-                        np.ceil(
-                            norm.ppf(
-                                unc_options["pdf_cutoff"], scale=unc_options["std_yaw"]
-                            )
-                            / unc_options["pmf_res"]
-                        )
-                    )
-                    yaw_unc = np.linspace(
-                        -1 * yaw_bnd * unc_options["pmf_res"],
-                        yaw_bnd * unc_options["pmf_res"],
-                        2 * yaw_bnd + 1,
-                    )
-                    yaw_unc_pmf = norm.pdf(yaw_unc, scale=unc_options["std_yaw"])
-                    # normalize so sum = 1.0
-                    yaw_unc_pmf = yaw_unc_pmf / np.sum(yaw_unc_pmf)
-                else:
-                    yaw_unc = np.zeros(1)
-                    yaw_unc_pmf = np.ones(1)
-
-                unc_pmfs = {
-                    "wd_unc": wd_unc,
-                    "wd_unc_pmf": wd_unc_pmf,
-                    "yaw_unc": yaw_unc,
-                    "yaw_unc_pmf": yaw_unc_pmf,
-                }
-
-            mean_farm_power = 0.0
-            wd_orig = self.floris.farm.wind_map.input_direction[0]
-
-            yaw_angles = self.get_yaw_angles()
-
-            for i_wd, delta_wd in enumerate(unc_pmfs["wd_unc"]):
-                self.reinitialize_flow_field(wind_direction=wd_orig + delta_wd)
-
-                for i_yaw, delta_yaw in enumerate(unc_pmfs["yaw_unc"]):
-                    mean_farm_power = mean_farm_power + unc_pmfs["wd_unc_pmf"][
-                        i_wd
-                    ] * unc_pmfs["yaw_unc_pmf"][
-                        i_yaw
-                    ] * self.get_farm_power_for_yaw_angle(
-                        list(np.array(yaw_angles) + delta_yaw), no_wake=no_wake
-                    )
-
-            # reinitialize with original values
-            self.reinitialize_flow_field(wind_direction=wd_orig)
-            self.calculate_wake(yaw_angles=yaw_angles, no_wake=no_wake)
-            return mean_farm_power
-        else:
-            turb_powers = [turbine.power for turbine in self.floris.farm.turbines]
-            return np.sum(turb_powers)
-
-    def get_turbine_layout(self, z=False):
-        """
-        Get turbine layout
-
-        Args:
-            z (bool): When *True*, return lists of x, y, and z coords,
-            otherwise, return x and y only. Defaults to *False*.
-=======
         # TODO: Turbulence correction used in the power calculation, but may not be in
         # the model yet
         # TODO: Turbines need a switch for using turbulence correction
         # TODO: Uncomment out the following two lines once the above are resolved
         # for turbine in self.floris.farm.turbines:
         #     turbine.use_turbulence_correction = use_turbulence_correction
->>>>>>> fa9f63e1
 
         turbine_powers = self.get_turbine_powers()
         return np.sum(turbine_powers, axis=2)
@@ -777,40 +680,12 @@
                 + " (n_wind_directions, n_wind_speeds)."
             )
 
-<<<<<<< HEAD
-            mean_farm_power = np.zeros(len(self.floris.farm.turbines))
-            wd_orig = self.floris.farm.wind_map.input_direction[0]
-
-            yaw_angles = self.get_yaw_angles()
-
-            for i_wd, delta_wd in enumerate(unc_pmfs["wd_unc"]):
-                self.reinitialize_flow_field(wind_direction=wd_orig + delta_wd)
-
-                for i_yaw, delta_yaw in enumerate(unc_pmfs["yaw_unc"]):
-                    self.calculate_wake(
-                        yaw_angles=list(np.array(yaw_angles) + delta_yaw),
-                        no_wake=no_wake,
-                    )
-                    mean_farm_power = mean_farm_power + unc_pmfs["wd_unc_pmf"][
-                        i_wd
-                    ] * unc_pmfs["yaw_unc_pmf"][i_yaw] * np.array(
-                        [turbine.power for turbine in self.floris.farm.turbines]
-                    )
-
-            # reinitialize with original values
-            self.reinitialize_flow_field(wind_direction=wd_orig)
-            self.calculate_wake(yaw_angles=yaw_angles, no_wake=no_wake)
-            return list(mean_farm_power)
-        else:
-            return [turbine.power for turbine in self.floris.farm.turbines]
-=======
         # Check if frequency vector sums to 1.0. If not, raise a warning
         if np.abs(np.sum(freq) - 1.0) > 0.001:
             self.logger.warning(
                 "WARNING: The frequency array provided to get_farm_AEP() "
                 + "does not sum to 1.0. "
             )
->>>>>>> fa9f63e1
 
         # Copy the full wind speed array from the floris object and initialize
         # the the farm_power variable as an empty array.
@@ -1589,53 +1464,6 @@
 
 
 
-<<<<<<< HEAD
-    def vis_layout(
-        self,
-        ax=None,
-        show_wake_lines=False,
-        limit_dist=None,
-        turbine_face_north=False,
-        one_index_turbine=False,
-        black_and_white=False,
-    ):
-        """
-        Visualize the layout of the wind farm in the floris instance.
-        Shortcut to :py:meth:`~.tools.layout_functions.visualize_layout`.
-
-        Args:
-            ax (:py:class:`matplotlib.pyplot.axes`, optional):
-                Figure axes. Defaults to None.
-            show_wake_lines (bool, optional): Flag to control plotting of
-                wake boundaries. Defaults to False.
-            limit_dist (float, optional): Downstream limit to plot wakes.
-                Defaults to None.
-            turbine_face_north (bool, optional): Force orientation of wind
-                turbines. Defaults to False.
-            one_index_turbine (bool, optional): If *True*, 1st turbine is
-                turbine 1.
-        """
-        for i, turbine in enumerate(self.floris.farm.turbines):
-            D = turbine.rotor_diameter
-            break
-        layout_x, layout_y = self.get_turbine_layout()
-
-        turbineLoc = build_turbine_loc(layout_x, layout_y)
-
-        # Show visualize the turbine layout
-        visualize_layout(
-            turbineLoc,
-            D,
-            ax=ax,
-            show_wake_lines=show_wake_lines,
-            limit_dist=limit_dist,
-            turbine_face_north=turbine_face_north,
-            one_index_turbine=one_index_turbine,
-            black_and_white=black_and_white,
-        )
-=======
-
->>>>>>> fa9f63e1
 
 
     # def vis_layout(
