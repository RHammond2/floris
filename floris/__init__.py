# Copyright 2021 NREL

# Licensed under the Apache License, Version 2.0 (the "License"); you may not
# use this file except in compliance with the License. You may obtain a copy of
# the License at http://www.apache.org/licenses/LICENSE-2.0

# Unless required by applicable law or agreed to in writing, software
# distributed under the License is distributed on an "AS IS" BASIS, WITHOUT
# WARRANTIES OR CONDITIONS OF ANY KIND, either express or implied. See the
# License for the specific language governing permissions and limitations under
# the License.

# See https://floris.readthedocs.io for documentation

from pathlib import Path

<<<<<<< HEAD
from . import tools, utilities, simulation, logging_manager
from .tools import optimization


ROOT = Path(__file__).parent
with open(ROOT / "VERSION") as version_file:
    VERSION = version_file.read().strip()
__version__ = VERSION

# initialize the logger
logging_manager._setup_logger()
=======
with open(Path(__file__).parent / "version.py") as _version_file:
    __version__ = _version_file.read().strip()
>>>>>>> fa9f63e1
<|MERGE_RESOLUTION|>--- conflicted
+++ resolved
@@ -14,19 +14,5 @@
 
 from pathlib import Path
 
-<<<<<<< HEAD
-from . import tools, utilities, simulation, logging_manager
-from .tools import optimization
-
-
-ROOT = Path(__file__).parent
-with open(ROOT / "VERSION") as version_file:
-    VERSION = version_file.read().strip()
-__version__ = VERSION
-
-# initialize the logger
-logging_manager._setup_logger()
-=======
 with open(Path(__file__).parent / "version.py") as _version_file:
-    __version__ = _version_file.read().strip()
->>>>>>> fa9f63e1
+    __version__ = _version_file.read().strip()