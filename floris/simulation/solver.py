--- conflicted
+++ resolved
@@ -11,27 +11,11 @@
 # the License.
 
 import copy
-<<<<<<< HEAD
 from abc import abstractmethod
 
 import attrs
 import numpy as np
-from attrs import field, define
-
-from floris.type_dec import NDArrayFloat
-from floris.simulation import (
-    Ct,
-    Farm,
-    FlowField,
-    TurbineGrid,
-    FlowFieldGrid,
-    axial_induction,
-)
-=======
-import sys
-import time
-
-import numpy as np
+from attrs import define, field
 
 from floris.simulation import (
     axial_induction,
@@ -42,17 +26,13 @@
     TurbineGrid,
 )
 from floris.simulation.turbine import average_velocity
->>>>>>> f88b8543
 from floris.simulation.wake import WakeModelManager
-from floris.simulation.turbine import average_velocity
 from floris.simulation.wake_deflection.gauss import (
+    calculate_transverse_velocity,
     wake_added_yaw,
     yaw_added_turbulence_mixing,
-<<<<<<< HEAD
-    calculate_transverse_velocity,
-=======
->>>>>>> f88b8543
 )
+from floris.type_dec import NDArrayFloat
 
 
 def _expansion_mean(x: NDArrayFloat) -> NDArrayFloat:
@@ -98,7 +78,6 @@
     return np.sum(freestream_velocities - wake_velocities > 0.05, axis=(3, 4)) / (y_ngrid * z_ngrid)
 
 
-<<<<<<< HEAD
 @define(auto_attribs=True)
 class Solver:
     farm: Farm = field(converter=copy.deepcopy, validator=attrs.validators.instance_of(Farm))
@@ -828,15 +807,6 @@
 # Turn off flake8 for the original code
 # flake8: noqa
 def sequential_solver(farm: Farm, flow_field: FlowField, grid: TurbineGrid, model_manager: WakeModelManager) -> None:
-=======
-# @profile
-def sequential_solver(
-    farm: Farm,
-    flow_field: FlowField,
-    grid: TurbineGrid,
-    model_manager: WakeModelManager
-) -> None:
->>>>>>> f88b8543
     # Algorithm
     # For each turbine, calculate its effect on every downstream turbine.
     # For the current turbine, we are calculating the deficit that it adds to downstream turbines.
@@ -1077,11 +1047,7 @@
         # Get the current turbine quantities
         x_i = np.mean(grid.x_sorted[:, :, i:i+1], axis=(3, 4))
         x_i = x_i[:, :, :, None, None]
-<<<<<<< HEAD
         y_i = np.mean(grid.y_sorted[:, :, i:i+1], axis=(3, 4))
-=======
-        y_i = np.mean(turbine_grid.y_sorted[:, :, i:i+1], axis=(3, 4))
->>>>>>> f88b8543
         y_i = y_i[:, :, :, None, None]
         z_i = np.mean(grid.z_sorted[:, :, i:i+1], axis=(3, 4))
         z_i = z_i[:, :, :, None, None]
@@ -1212,11 +1178,7 @@
     Ctmp = np.zeros((shape))
     # Ctmp = np.zeros((len(x_coord), len(wd), len(ws), len(x_coord), y_ngrid, z_ngrid))
 
-<<<<<<< HEAD
     sigma_i = np.zeros((shape))
-=======
-    # sigma_i = np.zeros((shape))
->>>>>>> f88b8543
     # sigma_i = np.zeros((len(x_coord), len(wd), len(ws), len(x_coord), y_ngrid, z_ngrid))
 
     # Calculate the velocity deficit sequentially from upstream to downstream turbines
@@ -1466,11 +1428,7 @@
         # Get the current turbine quantities
         x_i = np.mean(grid.x_sorted[:, :, i:i+1], axis=(3, 4))
         x_i = x_i[:, :, :, None, None]
-<<<<<<< HEAD
         y_i = np.mean(grid.y_sorted[:, :, i:i+1], axis=(3, 4))
-=======
-        y_i = np.mean(turbine_grid.y_sorted[:, :, i:i+1], axis=(3, 4))
->>>>>>> f88b8543
         y_i = y_i[:, :, :, None, None]
         z_i = np.mean(grid.z_sorted[:, :, i:i+1], axis=(3, 4))
         z_i = z_i[:, :, :, None, None]
@@ -1800,14 +1758,9 @@
 ) -> None:
     raise NotImplementedError("Plotting for the TurbOPark model is not currently implemented.")
 
-<<<<<<< HEAD
-    # TODO: Below is a first attempt at plotting, and uses just the values on the rotor. The current TurbOPark model requires that
-    # points to be calculated are only at turbine locations. Modification will be required to allow for full flow field calculations.
-=======
     # TODO: Below is a first attempt at plotting, and uses just the values on the rotor.
     # The current TurbOPark model requires that points to be calculated are only at turbine
     # locations. Modification will be required to allow for full flow field calculations.
->>>>>>> f88b8543
 
     # # Get the flow quantities and turbine performance
     # turbine_grid_farm = copy.deepcopy(farm)
