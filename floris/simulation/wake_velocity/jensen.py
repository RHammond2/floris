# Copyright 2021 NREL

# Licensed under the Apache License, Version 2.0 (the "License"); you may not
# use this file except in compliance with the License. You may obtain a copy of
# the License at http://www.apache.org/licenses/LICENSE-2.0

# Unless required by applicable law or agreed to in writing, software
# distributed under the License is distributed on an "AS IS" BASIS, WITHOUT
# WARRANTIES OR CONDITIONS OF ANY KIND, either express or implied. See the
# License for the specific language governing permissions and limitations under
# the License.

from typing import Any, Dict

from attrs import define, field
import numexpr as ne
import numpy as np

from floris.simulation import BaseModel
from floris.simulation import Farm
from floris.simulation import FlowField
from floris.simulation import Grid
from floris.simulation import Turbine


@define
class JensenVelocityDeficit(BaseModel):
    """
    The Jensen model computes the wake velocity deficit based on the classic
    Jensen/Park model :cite:`jvm-jensen1983note`.

    -   **we** (*float*): The linear wake decay constant that
        defines the cone boundary for the wake as well as the
        velocity deficit. D/2 +/- we*x is the cone boundary for the
        wake.

    References:
        .. bibliography:: /source/zrefs.bib
            :style: unsrt
            :filter: docname in docnames
            :keyprefix: jvm-
    """

    we: float = field(converter=float, default=0.05)
    model_string = "jensen"

    def prepare_function(
        self,
        grid: Grid,
        flow_field: FlowField,
    ) -> Dict[str, Any]:
        """
        This function prepares the inputs from the various FLORIS data structures
        for use in the Jensen model. This should only be used to 'initialize'
        the inputs. For any data that should be updated successively,
        do not use this function and instead pass that data directly to
        the model function.
        """
        kwargs = dict(
            x=grid.x_sorted,
            y=grid.y_sorted,
            z=grid.z_sorted,
        )
        return kwargs

    # @profile
    def function(
        self,
        x_i: np.ndarray,
        y_i: np.ndarray,
        z_i: np.ndarray,
        axial_induction_i: np.ndarray,
        deflection_field_i: np.ndarray,
        yaw_angle_i: np.ndarray,
        turbulence_intensity_i: np.ndarray,
        ct_i: np.ndarray,
        hub_height_i,
        rotor_diameter_i,
        # enforces the use of the below as keyword arguments and adherence to the
        # unpacking of the results from prepare_function()
        *,
        x: np.ndarray,
        y: np.ndarray,
        z: np.ndarray,
    ) -> None:

        # u is 4-dimensional (n wind speeds, n turbines, grid res 1, grid res 2)
        # velocities is 3-dimensional (n turbines, grid res 1, grid res 2)

        # grid.rotate_fields(flow_field.wind_directions)  # TODO: check the rotations with multiple directions or non-0/270

        # Calculate and apply wake mask
        # x = grid.x_sorted # mesh_x_rotated - x_coord_rotated

        # This is the velocity deficit seen by the i'th turbine due to wake effects from upstream turbines.
        # Indeces of velocity_deficit corresponding to unwaked turbines will have 0's
        # velocity_deficit = np.zeros(np.shape(flow_field.u_initial))

        rotor_radius = rotor_diameter_i / 2.0

        """
        dx = x - x_i
        dy = y - y_i - deflection_field_i
        dz = z - z_i

        # y = m * x + b
        boundary_line = self.we * dx + rotor_radius

        # Calculate the wake velocity deficit ratios
        # Do we need to do masking here or can it be handled in the solver?
        # TODO: why do we need to slice with i:i+1 below? This became a problem when adding the wind direction dimension. Prior to that, the dimensions worked out simply with i
        c = ( rotor_radius / ( rotor_radius + self.we * dx + self.NUM_EPS ) ) ** 2
        # c *= ~(np.array(x - x[:, :, i:i+1] <= 0.0))  # using this causes nan's in the upstream turbine because it negates the mask rather than setting it to 0. When self.we * (x - x[:, :, i:i+1]) ) == the radius, c goes to infinity and then this line flips it to Nans rather than setting to 0.
        # c *= ~(((y - y_center) ** 2 + (z - z_center) ** 2) > (boundary_line ** 2))
        # np.nan_to_num

        # C should be 0 at the current turbine and everywhere in front of it
        downstream_mask = np.array(dx > 0.0 + self.NUM_EPS, dtype=int)
        # C should be 0 everywhere outside of the lateral and vertical bounds defined by the wake expansion parameter
        boundary_mask = np.array( np.sqrt(dy ** 2 + dz ** 2) < boundary_line, dtype=int)

        mask = np.logical_and(downstream_mask, boundary_mask)
        c[~mask] = 0.0

        velocity_deficit = 2 * axial_induction_i * c
        """

<<<<<<< HEAD
        # define the boundary of the wake model ... y = mx + b
        m = self.we
        x = x_locations - turbine_coord.x1
        b = turbine.rotor_radius

        boundary_line = m * x + b

        y_center = np.zeros_like(boundary_line) + turbine_coord.x2 + deflection_field
        z_center = np.zeros_like(boundary_line) + turbine.hub_height

        # calculate the wake velocity
        c = (
            turbine.rotor_diameter
            / (2 * self.we * (x_locations - turbine_coord.x1) + turbine.rotor_diameter)
        ) ** 2

        # filter points upstream
        c[x_locations - turbine_coord.x1 < 0] = 0
        # filter points beyond the wake boundary
        mask = ((y_locations - y_center) ** 2 + (z_locations - z_center) ** 2) > (boundary_line ** 2)
        c[mask] = 0

        return (
            2 * turbine.aI * c * flow_field.u_initial,
            np.zeros(np.shape(flow_field.u_initial)),
            np.zeros(np.shape(flow_field.u_initial)),
        )
=======
        # Numexpr - do not change below without corresponding changes above.
        dx = ne.evaluate("x - x_i")
        dy = ne.evaluate("y - y_i - deflection_field_i")
        dz = ne.evaluate("z - z_i")
>>>>>>> fa9f63e1

        we = self.we
        NUM_EPS = JensenVelocityDeficit.NUM_EPS

        # y = m * x + b
        boundary_line = ne.evaluate("we * dx + rotor_radius")

        c = ne.evaluate("( rotor_radius / ( rotor_radius + we * dx + NUM_EPS ) ) ** 2")

        # C should be 0 at the current turbine and everywhere in front of it
        downstream_mask = ne.evaluate("dx > 0 + NUM_EPS")

        # C should be 0 everywhere outside of the lateral and vertical bounds defined by the wake expansion parameter
        boundary_mask = ne.evaluate("sqrt(dy ** 2 + dz ** 2) < boundary_line")
        
        mask = np.logical_and(downstream_mask, boundary_mask)
        c[~mask] = 0.0
        # c = ne.evaluate("c * downstream_mask * boundary_mask")

        velocity_deficit = ne.evaluate("2 * axial_induction_i * c")

        return velocity_deficit<|MERGE_RESOLUTION|>--- conflicted
+++ resolved
@@ -125,40 +125,10 @@
         velocity_deficit = 2 * axial_induction_i * c
         """
 
-<<<<<<< HEAD
-        # define the boundary of the wake model ... y = mx + b
-        m = self.we
-        x = x_locations - turbine_coord.x1
-        b = turbine.rotor_radius
-
-        boundary_line = m * x + b
-
-        y_center = np.zeros_like(boundary_line) + turbine_coord.x2 + deflection_field
-        z_center = np.zeros_like(boundary_line) + turbine.hub_height
-
-        # calculate the wake velocity
-        c = (
-            turbine.rotor_diameter
-            / (2 * self.we * (x_locations - turbine_coord.x1) + turbine.rotor_diameter)
-        ) ** 2
-
-        # filter points upstream
-        c[x_locations - turbine_coord.x1 < 0] = 0
-        # filter points beyond the wake boundary
-        mask = ((y_locations - y_center) ** 2 + (z_locations - z_center) ** 2) > (boundary_line ** 2)
-        c[mask] = 0
-
-        return (
-            2 * turbine.aI * c * flow_field.u_initial,
-            np.zeros(np.shape(flow_field.u_initial)),
-            np.zeros(np.shape(flow_field.u_initial)),
-        )
-=======
         # Numexpr - do not change below without corresponding changes above.
         dx = ne.evaluate("x - x_i")
         dy = ne.evaluate("y - y_i - deflection_field_i")
         dz = ne.evaluate("z - z_i")
->>>>>>> fa9f63e1
 
         we = self.we
         NUM_EPS = JensenVelocityDeficit.NUM_EPS
