# Copyright 2019 NREL

# Licensed under the Apache License, Version 2.0 (the "License"); you may not use
# this file except in compliance with the License. You may obtain a copy of the
# License at http://www.apache.org/licenses/LICENSE-2.0

# Unless required by applicable law or agreed to in writing, software distributed
# under the License is distributed on an "AS IS" BASIS, WITHOUT WARRANTIES OR
# CONDITIONS OF ANY KIND, either express or implied. See the License for the
# specific language governing permissions and limitations under the License.

import numpy as np
from ..utilities import cosd, sind, tand


class WakeDeflection():
    """
    Base WakeDeflection object class. Subclasses are:

     - Jimenez
     - Gauss
     - Curl

    Each subclass has specific functional requirements. Refer to the
    each WakeDeflection subclass for further detail.
    """

    def __init__(self, ):
        self.model_string = None


class Jimenez(WakeDeflection):
    """
    Subclass of the
    :py:class:`floris.simulation.wake_deflection.WakeDeflection`
    object class. Parameters required for Jimenez wake model:

     - ad: #TODO What is this parameter for?
     - kd: #TODO What is this parameter for?
     - bd: #TODO What is this parameter for?
    """

    def __init__(self, parameter_dictionary):
        """
        Instantiate Jimenez object and pass function paramter values.

        Args:
            parameter_dictionary (dict): input dictionary with the
                following key-value pairs:
                    {
                        "kd": 0.05,
                        "ad": 0.0,
                        "bd": 0.0
                    }
        """
        super().__init__()
        self.model_string = "jimenez"
        model_dictionary = parameter_dictionary[self.model_string]
        self.ad = float(model_dictionary["ad"])
        self.kd = float(model_dictionary["kd"])
        self.bd = float(model_dictionary["bd"])

    def function(self, x_locations, y_locations, z_locations, turbine, coord, flow_field):
        """
        This function defines the angle at which the wake deflects in
        relation to the yaw of the turbine. This is coded as defined in
        the Jimenez et. al. paper.

        Args:
            x_locations (np.array): streamwise locations in wake
            y_locations (np.array): spanwise locations in wake
            z_locations (np.array): vertical locations in wake (not used in Jimenez)
            turbine (:py:class:`floris.simulation.turbine.Turbine`):
                Turbine object
            coord
                (:py:meth:`floris.simulation.turbine_map.TurbineMap.coords`):
                Spatial coordinates of wind turbine.
            flow_field
                (:py:class:`floris.simulation.flow_field.FlowField`):
                Flow field object.

        Returns:
            deflection (np.array): Deflected wake centerline.
        """

        # angle of deflection
        xi_init = cosd(turbine.yaw_angle) * sind(
            turbine.yaw_angle) * turbine.Ct / 2.0

        x_locations = x_locations - coord.x1

        # yaw displacement
        yYaw_init = ( xi_init
            * ( 15 * (2 * self.kd * x_locations / turbine.rotor_diameter + 1)**4. + xi_init**2. )
            / ((30 * self.kd / turbine.rotor_diameter) * (2 * self.kd * x_locations / turbine.rotor_diameter + 1)**5.)) \
            - (xi_init * turbine.rotor_diameter * (15 + xi_init**2.) / (30 * self.kd))

        # corrected yaw displacement with lateral offset
        deflection = yYaw_init + self.ad + self.bd * x_locations

        x = np.unique(x_locations)
        for i in range(len(x)):
            tmp = np.max(deflection[x_locations == x[i]])
            deflection[x_locations == x[i]] = tmp

        return deflection


class Gauss(WakeDeflection):
    """
    Subclass of the
    :py:class:`floris.simulation.wake_deflection.WakeDeflection`
    object. Parameters required for Gauss wake model:

     - ka: #TODO What is this parameter for?
     - kb: #TODO What is this parameter for?
     - alpha: #TODO What is this parameter for?
     - beta: #TODO What is this parameter for?
     - ad: #TODO What is this parameter for?
     - bd: #TODO What is this parameter for?
    """

    def __init__(self, parameter_dictionary):
        """
        Instantiate Gauss object and pass function paramter values.

        Args:
            parameter_dictionary (dict): input dictionary with the
                following key-value pairs:
                    {
                        "ka": 0.3,
                        "kb": 0.004,
                        "alpha": 0.58,
                        "beta": 0.077,
                        "ad": 0.0,
                        "bd": 0.0
                    }
        """
        super().__init__()
        self.model_string = "gauss"
        model_dictionary = parameter_dictionary[self.model_string]
        self.ka = float(model_dictionary["ka"])
        self.kb = float(model_dictionary["kb"])
        self.ad = float(model_dictionary["ad"])
        self.bd = float(model_dictionary["bd"])
        self.alpha = float(model_dictionary["alpha"])
        self.beta = float(model_dictionary["beta"])
        if 'dm' in model_dictionary:
            self.deflection_multiplier = float(model_dictionary["dm"])
        else:
            print('Using default gauss deflection multipler of 1.2')
            self.deflection_multiplier = 1.2

    def function(self, x_locations, y_locations, z_locations, turbine, coord, flow_field):
        """
        This function defines the angle at which the wake deflects in
        relation to the yaw of the turbine. This is coded as defined in
        the Bastankah and Porte_Agel paper.

        Args:
            x_locations (np.array): streamwise locations in wake
            y_locations (np.array): spanwise locations in wake
            turbine (:py:class:`floris.simulation.turbine.Turbine`):
                Turbine object
            coord
                (:py:meth:`floris.simulation.turbine_map.TurbineMap.coords`):
                Spatial coordinates of wind turbine.
            flow_field
                (:py:class:`floris.simulation.flow_field.FlowField`):
                Flow field object.
        
        Returns:
            deflection (np.array): Deflected wake centerline.
        """
        # ==============================================================
        wind_speed = flow_field.wind_map.grid_wind_speed  # free-stream velocity (m/s)
        veer = flow_field.wind_veer  # veer (degrees)

        # added turbulence model
        TI = turbine.current_turbulence_intensity
        # TI = flow_field.wind_map.grid_turbulence_intensity
        # hard-coded model input data (goes in input file)
        ka = self.ka  # wake expansion parameter
        kb = self.kb  # wake expansion parameter
        alpha = self.alpha  # near wake parameter
        beta = self.beta  # near wake parameter
        ad = self.ad  # natural lateral deflection parameter
        bd = self.bd  # natural lateral deflection parameter

        # turbine parameters
        D = turbine.rotor_diameter
        yaw = -turbine.yaw_angle  # opposite sign convention in this model
        tilt = turbine.tilt_angle
        Ct = turbine.Ct

        # U_local = flow_field.wind_map.grid_wind_speed  #just a placeholder for now, should be initialized with the flow_field
        U_local = flow_field.u_initial

        # initial velocity deficits
        uR = U_local * Ct * cosd(tilt) * cosd(yaw) / (
            2. * (1 - np.sqrt(1 - (Ct * cosd(tilt) * cosd(yaw)))))
        u0 = U_local * np.sqrt(1 - Ct)

        # length of near wake
        x0 = D * (cosd(yaw) * (1 + np.sqrt(1 - Ct * cosd(yaw)))) / (
            np.sqrt(2) * (4 * alpha * TI + 2 * beta *
                          (1 - np.sqrt(1 - Ct)))) + coord.x1

        # wake expansion parameters
        ky = ka * TI + kb
        kz = ka * TI + kb

        C0 = 1 - u0 / wind_speed
        M0 = C0 * (2 - C0)
        E0 = C0**2 - 3 * np.exp(1. / 12.) * C0 + 3 * np.exp(1. / 3.)

        # initial Gaussian wake expansion
        sigma_z0 = D * 0.5 * np.sqrt(uR / (U_local + u0))
        sigma_y0 = sigma_z0 * cosd(yaw) * cosd(veer)

        yR = y_locations - coord.x2
        xR = yR * tand(yaw) + coord.x1

        # yaw parameters (skew angle and distance from centerline)
        theta_c0 = self.deflection_multiplier * (
            0.3 * np.radians(yaw) / cosd(yaw)) * (
                1 - np.sqrt(1 - Ct * cosd(yaw)))  # skew angle in radians
        delta0 = np.tan(theta_c0) * (
            x0 - coord.x1
        )  # initial wake deflection; NOTE: use np.tan here since theta_c0 is radians

        # deflection in the near wake
        delta_near_wake = ((x_locations - xR) /
                           (x0 - xR)) * delta0 + (ad + bd *
                                                  (x_locations - coord.x1))
        delta_near_wake[x_locations < xR] = 0.0
        delta_near_wake[x_locations > x0] = 0.0

        # deflection in the far wake
        sigma_y = ky * (x_locations - x0) + sigma_y0
        sigma_z = kz * (x_locations - x0) + sigma_z0
        sigma_y[x_locations < x0] = sigma_y0[x_locations < x0]
        sigma_z[x_locations < x0] = sigma_z0[x_locations < x0]

        ln_deltaNum = (1.6 + np.sqrt(M0)) * (
            1.6 * np.sqrt(sigma_y * sigma_z /
                          (sigma_y0 * sigma_z0)) - np.sqrt(M0))
        ln_deltaDen = (1.6 - np.sqrt(M0)) * (
            1.6 * np.sqrt(sigma_y * sigma_z /
                          (sigma_y0 * sigma_z0)) + np.sqrt(M0))
        delta_far_wake = delta0 + (theta_c0 * E0 / 5.2) * np.sqrt(
            sigma_y0 * sigma_z0 /
            (ky * kz * M0)) * np.log(ln_deltaNum / ln_deltaDen) + (
                ad + bd * (x_locations - coord.x1))
        delta_far_wake[x_locations <= x0] = 0.0

        deflection = delta_near_wake + delta_far_wake

        return deflection


class Curl(WakeDeflection):
    """
    Subclass of the
    :py:class:`floris.simulation.wake_deflection.WakeDeflection`
    object. Parameters required for Curl wake model:

     - model_grid_resolution: #TODO What does this do?
    """

    def __init__(self, parameter_dictionary):
        """
        Instantiate Curl object and pass function paramter values.

        Args:
            parameter_dictionary (dict): input dictionary with the
                following key-value pair:
                    {
                        "model_grid_resolution": [
                                                    250,
                                                    100,
                                                    75
                                                ],
                    }
        """
        super().__init__()
        self.model_string = "curl"

    def function(self, x_locations, y_locations, z_locations, turbine, coord, flow_field):
        """
        This function will return the wake centerline predicted with
        the curled wake model. #TODO Eventually. This is coded as
        defined in the Martinez-Tossas et al. paper.
        """
        return np.zeros(np.shape(x_locations))

<<<<<<< HEAD

#TODO add Ishihara deflection class? No such model exists in the orginal paper, but it would be a good feature.
=======
class GaussCurlHybrid(WakeDeflection):
    # TODO: update docstring

    def __init__(self, parameter_dictionary):
        """
        Instantiate Gauss object and pass function paramter values.

        Args:
            parameter_dictionary (dict): input dictionary with the
                following key-value pairs:
                    {
                        "ka": 0.3,
                        "kb": 0.004,
                        "alpha": 0.58,
                        "beta": 0.077,
                        "ad": 0.0,
                        "bd": 0.0
                    }
        """
        super().__init__(parameter_dictionary)
        self.model_string = "gauss_curl_hybrid"
        model_dictionary = parameter_dictionary[self.model_string]
        self.ka = float(model_dictionary["ka"])
        self.kb = float(model_dictionary["kb"])
        self.ad = float(model_dictionary["ad"])
        self.bd = float(model_dictionary["bd"])
        self.alpha = float(model_dictionary["alpha"])
        self.beta = float(model_dictionary["beta"])
        if 'dm' in model_dictionary:
            self.deflection_multiplier = float(model_dictionary["dm"])
        else:
            self.deflection_multiplier = 1.0
            # TODO: introduce logging
            print('Using default gauss deflection multipler of: %.1f' % self.deflection_multiplier)
            
        if 'use_ss' in model_dictionary:
            self.use_ss = bool(model_dictionary["use_ss"])
        else:
            # TODO: introduce logging
            print('Using default option of not applying gch-based secondary steering (use_ss=False)')
            self.use_ss = False

        if 'eps_gain' in model_dictionary:
            self.eps_gain = bool(model_dictionary["eps_gain"])
        else:
            self.eps_gain = 0.3 # SOWFA SETTING (note this will be multiplied by D in function)
            # TODO: introduce logging
            print('Using default option eps_gain: %.1f' % self.eps_gain)

    def function(self, x_locations, y_locations, z_locations, turbine, coord, flow_field):
        # TODO: update docstring

        # ==============================================================
        wind_speed = flow_field.wind_map.grid_wind_speed  # free-stream velocity (m/s)
        veer = flow_field.wind_veer  # veer (degrees)
       
        # added turbulence model
        TI = turbine.current_turbulence_intensity
        # TI = flow_field.wind_map.grid_turbulence_intensity
        # hard-coded model input data (goes in input file)
        ka = self.ka  # wake expansion parameter
        kb = self.kb  # wake expansion parameter
        alpha = self.alpha  # near wake parameter
        beta = self.beta  # near wake parameter
        ad = self.ad  # natural lateral deflection parameter
        bd = self.bd  # natural lateral deflection parameter

        # turbine parameters
        D = turbine.rotor_diameter

        # GCH CODE
        if self.use_ss:
            # determine the effective yaw angle
            yaw_effective = self.effective_yaw(x_locations, y_locations, z_locations, coord, turbine, flow_field)
            yaw = -turbine.yaw_angle  - yaw_effective # opposite sign convention in this model
            print('Effective yaw angle = ', yaw_effective, turbine.yaw_angle)
        else:
            yaw = -turbine.yaw_angle

        tilt = turbine.tilt_angle
        Ct = turbine.Ct

        # U_local = flow_field.wind_map.grid_wind_speed  #just a placeholder for now, should be initialized with the flow_field
        U_local = flow_field.u_initial

        # initial velocity deficits
        uR = U_local * Ct * cosd(tilt) * cosd(yaw) / (
            2. * (1 - np.sqrt(1 - (Ct * cosd(tilt) * cosd(yaw)))))
        u0 = U_local * np.sqrt(1 - Ct)

        # length of near wake
        x0 = D * (cosd(yaw) * (1 + np.sqrt(1 - Ct * cosd(yaw)))) / (
            np.sqrt(2) * (4 * alpha * TI + 2 * beta *
                          (1 - np.sqrt(1 - Ct)))) + coord.x1

        # wake expansion parameters
        ky = ka * TI + kb
        kz = ka * TI + kb

        C0 = 1 - u0 / wind_speed
        M0 = C0 * (2 - C0)
        E0 = C0**2 - 3 * np.exp(1. / 12.) * C0 + 3 * np.exp(1. / 3.)

        # initial Gaussian wake expansion
        sigma_z0 = D * 0.5 * np.sqrt(uR / (U_local + u0))
        sigma_y0 = sigma_z0 * cosd(yaw) * cosd(veer)

        yR = y_locations - coord.x2
        xR = yR * tand(yaw) + coord.x1

        # yaw parameters (skew angle and distance from centerline)
        theta_c0 = self.deflection_multiplier * (
            0.3 * np.radians(yaw) / cosd(yaw)) * (
                1 - np.sqrt(1 - Ct * cosd(yaw)))  # skew angle in radians
        delta0 = np.tan(theta_c0) * (
            x0 - coord.x1
        )  # initial wake deflection; NOTE: use np.tan here since theta_c0 is radians

        # deflection in the near wake
        delta_near_wake = ((x_locations - xR) /
                           (x0 - xR)) * delta0 + (ad + bd *
                                                  (x_locations - coord.x1))
        delta_near_wake[x_locations < xR] = 0.0
        delta_near_wake[x_locations > x0] = 0.0

        # deflection in the far wake
        sigma_y = ky * (x_locations - x0) + sigma_y0
        sigma_z = kz * (x_locations - x0) + sigma_z0
        sigma_y[x_locations < x0] = sigma_y0[x_locations < x0]
        sigma_z[x_locations < x0] = sigma_z0[x_locations < x0]

        ln_deltaNum = (1.6 + np.sqrt(M0)) * (
            1.6 * np.sqrt(sigma_y * sigma_z /
                          (sigma_y0 * sigma_z0)) - np.sqrt(M0))
        ln_deltaDen = (1.6 - np.sqrt(M0)) * (
            1.6 * np.sqrt(sigma_y * sigma_z /
                          (sigma_y0 * sigma_z0)) + np.sqrt(M0))
        delta_far_wake = delta0 + (theta_c0 * E0 / 5.2) * np.sqrt(
            sigma_y0 * sigma_z0 /
            (ky * kz * M0)) * np.log(ln_deltaNum / ln_deltaDen) + (
                ad + bd * (x_locations - coord.x1))
        delta_far_wake[x_locations <= x0] = 0.0

        deflection = delta_near_wake + delta_far_wake

        return deflection

    def effective_yaw(self, x_locations, y_locations, z_locations, turbine_coord, turbine, flow_field):

        # turbine parameters
        Ct = turbine.Ct
        D = turbine.rotor_diameter
        HH = turbine.hub_height
        aI = turbine.aI
        TSR = turbine.tsr

        V = flow_field.v
        W = flow_field.w

        yLocs = y_locations - turbine_coord.x2
        zLocs = z_locations - (HH)

        # Use set value
        eps = self.eps_gain * D
        Uinf = np.mean(flow_field.wind_map.input_speed) # TODO Is this right?
        
        dist = np.sqrt(yLocs**2 + zLocs**2)
        xLocs = np.abs(x_locations - turbine_coord.x1)
        idx = np.where((dist < D/2) & (xLocs < D/4) & (np.abs(yLocs) > 0.1))

        Gamma = V[idx] * ((2 * np.pi) * (yLocs[idx] ** 2 + zLocs[idx] ** 2)) / (
                yLocs[idx] * (1 - np.exp(-(yLocs[idx] ** 2 + zLocs[idx] ** 2) / ((eps) ** 2))))
        Gamma_wake_rotation = 1.0 * 2 * np.pi * D * (aI - aI ** 2) * turbine.average_velocity / TSR
        Gamma0 = np.mean(np.abs(Gamma))

        test_gamma = np.linspace(-30, 30, 61)
        minYaw = 10000
        for i in range(len(test_gamma)):
            tmp1 = 8 * Gamma0 / (np.pi * flow_field.air_density * D * turbine.average_velocity * Ct)
            tmp = np.abs((sind(test_gamma[i]) * cosd(test_gamma[i]) ** 2) - tmp1)
            if tmp < minYaw:
                minYaw = tmp
                idx = i
        try:
            return test_gamma[idx]
        except:
            print('ERROR',idx)
            return 0.0
>>>>>>> ae975554
<|MERGE_RESOLUTION|>--- conflicted
+++ resolved
@@ -60,7 +60,8 @@
         self.kd = float(model_dictionary["kd"])
         self.bd = float(model_dictionary["bd"])
 
-    def function(self, x_locations, y_locations, z_locations, turbine, coord, flow_field):
+    def function(self, x_locations, y_locations, z_locations, turbine, coord,
+                 flow_field):
         """
         This function defines the angle at which the wake deflects in
         relation to the yaw of the turbine. This is coded as defined in
@@ -151,7 +152,8 @@
             print('Using default gauss deflection multipler of 1.2')
             self.deflection_multiplier = 1.2
 
-    def function(self, x_locations, y_locations, z_locations, turbine, coord, flow_field):
+    def function(self, x_locations, y_locations, z_locations, turbine, coord,
+                 flow_field):
         """
         This function defines the angle at which the wake deflects in
         relation to the yaw of the turbine. This is coded as defined in
@@ -286,7 +288,8 @@
         super().__init__()
         self.model_string = "curl"
 
-    def function(self, x_locations, y_locations, z_locations, turbine, coord, flow_field):
+    def function(self, x_locations, y_locations, z_locations, turbine, coord,
+                 flow_field):
         """
         This function will return the wake centerline predicted with
         the curled wake model. #TODO Eventually. This is coded as
@@ -294,10 +297,10 @@
         """
         return np.zeros(np.shape(x_locations))
 
-<<<<<<< HEAD
-
-#TODO add Ishihara deflection class? No such model exists in the orginal paper, but it would be a good feature.
-=======
+
+#TODO add Ishihara deflection class? No such model exists in the original paper, but it would be a good feature.
+
+
 class GaussCurlHybrid(WakeDeflection):
     # TODO: update docstring
 
@@ -331,29 +334,33 @@
         else:
             self.deflection_multiplier = 1.0
             # TODO: introduce logging
-            print('Using default gauss deflection multipler of: %.1f' % self.deflection_multiplier)
-            
+            print('Using default gauss deflection multipler of: %.1f' %
+                  self.deflection_multiplier)
+
         if 'use_ss' in model_dictionary:
             self.use_ss = bool(model_dictionary["use_ss"])
         else:
             # TODO: introduce logging
-            print('Using default option of not applying gch-based secondary steering (use_ss=False)')
+            print(
+                'Using default option of not applying gch-based secondary steering (use_ss=False)'
+            )
             self.use_ss = False
 
         if 'eps_gain' in model_dictionary:
             self.eps_gain = bool(model_dictionary["eps_gain"])
         else:
-            self.eps_gain = 0.3 # SOWFA SETTING (note this will be multiplied by D in function)
+            self.eps_gain = 0.3  # SOWFA SETTING (note this will be multiplied by D in function)
             # TODO: introduce logging
             print('Using default option eps_gain: %.1f' % self.eps_gain)
 
-    def function(self, x_locations, y_locations, z_locations, turbine, coord, flow_field):
+    def function(self, x_locations, y_locations, z_locations, turbine, coord,
+                 flow_field):
         # TODO: update docstring
 
         # ==============================================================
         wind_speed = flow_field.wind_map.grid_wind_speed  # free-stream velocity (m/s)
         veer = flow_field.wind_veer  # veer (degrees)
-       
+
         # added turbulence model
         TI = turbine.current_turbulence_intensity
         # TI = flow_field.wind_map.grid_turbulence_intensity
@@ -371,8 +378,10 @@
         # GCH CODE
         if self.use_ss:
             # determine the effective yaw angle
-            yaw_effective = self.effective_yaw(x_locations, y_locations, z_locations, coord, turbine, flow_field)
-            yaw = -turbine.yaw_angle  - yaw_effective # opposite sign convention in this model
+            yaw_effective = self.effective_yaw(x_locations, y_locations,
+                                               z_locations, coord, turbine,
+                                               flow_field)
+            yaw = -turbine.yaw_angle - yaw_effective  # opposite sign convention in this model
             print('Effective yaw angle = ', yaw_effective, turbine.yaw_angle)
         else:
             yaw = -turbine.yaw_angle
@@ -445,7 +454,8 @@
 
         return deflection
 
-    def effective_yaw(self, x_locations, y_locations, z_locations, turbine_coord, turbine, flow_field):
+    def effective_yaw(self, x_locations, y_locations, z_locations,
+                      turbine_coord, turbine, flow_field):
 
         # turbine parameters
         Ct = turbine.Ct
@@ -462,28 +472,31 @@
 
         # Use set value
         eps = self.eps_gain * D
-        Uinf = np.mean(flow_field.wind_map.input_speed) # TODO Is this right?
-        
+        Uinf = np.mean(flow_field.wind_map.input_speed)  # TODO Is this right?
+
         dist = np.sqrt(yLocs**2 + zLocs**2)
         xLocs = np.abs(x_locations - turbine_coord.x1)
-        idx = np.where((dist < D/2) & (xLocs < D/4) & (np.abs(yLocs) > 0.1))
-
-        Gamma = V[idx] * ((2 * np.pi) * (yLocs[idx] ** 2 + zLocs[idx] ** 2)) / (
-                yLocs[idx] * (1 - np.exp(-(yLocs[idx] ** 2 + zLocs[idx] ** 2) / ((eps) ** 2))))
-        Gamma_wake_rotation = 1.0 * 2 * np.pi * D * (aI - aI ** 2) * turbine.average_velocity / TSR
+        idx = np.where((dist < D / 2) & (xLocs < D / 4)
+                       & (np.abs(yLocs) > 0.1))
+
+        Gamma = V[idx] * ((2 * np.pi) * (yLocs[idx]**2 + zLocs[idx]**2)) / (
+            yLocs[idx] * (1 - np.exp(-(yLocs[idx]**2 + zLocs[idx]**2) /
+                                     ((eps)**2))))
+        Gamma_wake_rotation = 1.0 * 2 * np.pi * D * (
+            aI - aI**2) * turbine.average_velocity / TSR
         Gamma0 = np.mean(np.abs(Gamma))
 
         test_gamma = np.linspace(-30, 30, 61)
         minYaw = 10000
         for i in range(len(test_gamma)):
-            tmp1 = 8 * Gamma0 / (np.pi * flow_field.air_density * D * turbine.average_velocity * Ct)
-            tmp = np.abs((sind(test_gamma[i]) * cosd(test_gamma[i]) ** 2) - tmp1)
+            tmp1 = 8 * Gamma0 / (np.pi * flow_field.air_density * D *
+                                 turbine.average_velocity * Ct)
+            tmp = np.abs((sind(test_gamma[i]) * cosd(test_gamma[i])**2) - tmp1)
             if tmp < minYaw:
                 minYaw = tmp
                 idx = i
         try:
             return test_gamma[idx]
         except:
-            print('ERROR',idx)
-            return 0.0
->>>>>>> ae975554
+            print('ERROR', idx)
+            return 0.0