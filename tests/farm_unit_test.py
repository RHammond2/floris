from copy import deepcopy

import attr
import numpy as np
import pytest
import xarray as xr

<<<<<<< HEAD
from src.utilities import Vec3
from src.simulation import Farm
=======
from floris.simulation import Farm
from floris.utilities import Vec3
>>>>>>> 4eef767b
from tests.conftest import SampleInputs


def test_farm_init_homogenous_turbines():
    farm_data = SampleInputs().farm
    turbine_data = SampleInputs().turbine

    wind_directions = farm_data["wind_directions"]
    wind_speeds = farm_data["wind_speeds"]
    layout_x = farm_data["layout_x"]
    layout_y = farm_data["layout_y"]
    wtg_id = [f"WTG_{str(i).zfill(3)}" for i in range(len(layout_x))]
    turbine_id = ["test_turb"] * len(layout_x)
    turbine_map = deepcopy(turbine_data)

    coordinates = [Vec3([x, y, 90.0]) for x, y in zip(layout_x, layout_y)]

    farm = Farm(
        turbine_id=turbine_id,
        turbine_map=turbine_map,
        wind_directions=wind_directions,
        wind_speeds=wind_speeds,
        layout_x=layout_x,
        layout_y=layout_y,
        wtg_id=wtg_id,
    )

    # Check initial values
    assert farm.coordinates == coordinates
    assert isinstance(farm.layout_x, np.ndarray)
    assert isinstance(farm.layout_y, np.ndarray)
    assert farm.wtg_id == wtg_id

    # Check generated values
    assert np.all(farm.rotor_diameter == turbine_data["test_turb"]["rotor_diameter"])
    assert np.all(farm.hub_height == turbine_data["test_turb"]["hub_height"])
    assert np.all(farm.pP == turbine_data["test_turb"]["pP"])
    assert np.all(farm.pT == turbine_data["test_turb"]["pT"])
    assert np.all(farm.generator_efficiency == turbine_data["test_turb"]["generator_efficiency"])

    # Shape should be N turbines x 10 turbine attributes
    assert isinstance(farm.array_data, xr.DataArray)
    assert farm.array_data.shape == (len(wind_directions), len(wind_speeds), len(layout_x), 10)

    # Check the shape of one of the attribute arrays
    assert farm.rotor_diameter.shape == (
        len(wind_directions),
        len(wind_speeds),
        len(layout_x),
    )

    # Check generated WTG IDs is the default
    farm = Farm(
        turbine_id=turbine_id,
        turbine_map=turbine_map,
        wind_directions=wind_directions,
        wind_speeds=wind_speeds,
        layout_x=layout_x,
        layout_y=layout_y,
    )
    assert farm.wtg_id == ["WTG_0001", "WTG_0002", "WTG_0003"]

    # Check the layout_x validator
    layout_x_fail_too_few = layout_x[:-1]
    with pytest.raises(ValueError):
        Farm(
            turbine_id=turbine_id,
            turbine_map=turbine_map,
            wind_directions=wind_directions,
            wind_speeds=wind_speeds,
            layout_x=layout_x_fail_too_few,
            layout_y=layout_y,
            wtg_id=wtg_id,
        )

    layout_x_fail_too_many = deepcopy(layout_x)
    layout_x_fail_too_many.append(3)
    with pytest.raises(ValueError):
        Farm(
            turbine_id=turbine_id,
            turbine_map=turbine_map,
            wind_directions=wind_directions,
            wind_speeds=wind_speeds,
            layout_x=layout_x_fail_too_many,
            layout_y=layout_y,
        )

    # Check the layout_y validator
    layout_y_fail_too_few = layout_y[:-1]
    with pytest.raises(ValueError):
        Farm(
            turbine_id=turbine_id,
            turbine_map=turbine_map,
            wind_directions=wind_directions,
            wind_speeds=wind_speeds,
            layout_x=layout_x,
            layout_y=layout_y_fail_too_few,
        )

    layout_y_fail_too_many = deepcopy(layout_y)
    layout_y_fail_too_many.append(3)
    with pytest.raises(ValueError):
        Farm(
            turbine_id=turbine_id,
            turbine_map=turbine_map,
            wind_directions=wind_directions,
            wind_speeds=wind_speeds,
            layout_x=layout_x,
            layout_y=layout_y_fail_too_many,
        )


def test_sort_turbines():
    farm_data = SampleInputs().farm
    turbine_data = SampleInputs().turbine

    wind_directions = farm_data["wind_directions"]
    wind_speeds = farm_data["wind_speeds"]
    layout_x = farm_data["layout_x"]
    layout_y = [630, 0, 1260]
    turbine_id = ["test_turb"] * len(layout_x)
    turbine_map = deepcopy(turbine_data)

    farm = Farm(
        turbine_id=turbine_id,
        turbine_map=turbine_map,
        wind_directions=wind_directions,
        wind_speeds=wind_speeds,
        layout_x=layout_x,
        layout_y=layout_y,
    )

    x_sort = farm.sort_turbines(by="x")
    assert np.all(x_sort == np.array([0, 1, 2]))

    y_sort = farm.sort_turbines(by="y")
    assert np.all(y_sort == np.array([1, 0, 2]))


def test_make_fail_to_demonstrate_xarray_properties():
    farm_data = SampleInputs().farm
    turbine_data = SampleInputs().turbine

    wind_directions = farm_data["wind_directions"]
    wind_speeds = farm_data["wind_speeds"]
    layout_x = farm_data["layout_x"]
    layout_y = farm_data["layout_y"]
    wtg_id = [f"WTG_{str(i).zfill(3)}" for i in range(len(layout_x))]
    turbine_id = ["test_turb"] * len(layout_x)
    turbine_map = deepcopy(turbine_data)

    farm = Farm(
        turbine_id=turbine_id,
        turbine_map=turbine_map,
        wind_directions=wind_directions,
        wind_speeds=wind_speeds,
        layout_x=layout_x,
        layout_y=layout_y,
        wtg_id=wtg_id,
    )
    print("The array:\n", farm.array_data)
    print("\n----------\n")
    print("Columns:", farm.array_data.turbine_attributes)
    print("\nx coordinates:", farm.array_data.layout_x)  # what an attribute look like (there are layout_x and layout_y)
    print("\nWTG IDs:", farm.array_data.wtg_id)  # what a coordinate looks like (this one is dim 0)
    assert True


def test_turbine_array_rotor_diameter():
    """
    This tests the rotor diameter column of the turbine array
    but it also verifies the other columns of type float.
    """
    farm_data = SampleInputs().farm
    turbine_data = SampleInputs().turbine

    wind_directions = farm_data["wind_directions"]
    wind_speeds = farm_data["wind_speeds"]
    layout_x = farm_data["layout_x"]
    layout_y = farm_data["layout_y"]
    wtg_id = [f"WTG_{str(i).zfill(3)}" for i in range(len(layout_x))]
    turbine_id = ["test_turb"] * len(layout_x)
    turbine_map = deepcopy(turbine_data)

    n_wind_directions = len(farm_data["wind_directions"])
    n_wind_speeds = len(farm_data["wind_speeds"])
    n_turbines = len(farm_data["layout_x"])

    farm = Farm(
        turbine_id=turbine_id,
        turbine_map=turbine_map,
        wind_directions=wind_directions,
        wind_speeds=wind_speeds,
        layout_x=layout_x,
        layout_y=layout_y,
        wtg_id=wtg_id,
    )
    assert np.array_equal(
        farm.rotor_diameter,
        np.array(
            n_wind_directions * n_wind_speeds * n_turbines * [turbine_data["test_turb"]["rotor_diameter"]]
        ).reshape((n_wind_directions, n_wind_speeds, n_turbines)),
    )<|MERGE_RESOLUTION|>--- conflicted
+++ resolved
@@ -5,14 +5,9 @@
 import pytest
 import xarray as xr
 
-<<<<<<< HEAD
-from src.utilities import Vec3
-from src.simulation import Farm
-=======
+from tests.conftest import SampleInputs
+from floris.utilities import Vec3
 from floris.simulation import Farm
-from floris.utilities import Vec3
->>>>>>> 4eef767b
-from tests.conftest import SampleInputs
 
 
 def test_farm_init_homogenous_turbines():
