--- conflicted
+++ resolved
@@ -15,8 +15,11 @@
 
 import numpy as np
 import pytest
+
 from src import FlowField
-from .grid_unit_test import turbine_grid_fixture, N_TURBINES
+
+from .grid_unit_test import N_TURBINES, turbine_grid_fixture
+
 
 @pytest.fixture
 def flow_field_fixture(sample_inputs_fixture):
@@ -51,16 +54,11 @@
 
     # assert False
 
+
 def test_flow_field_get_quantities():
     # TODO: Chris
     # Get the average velocity for turbine # at all wind speeds greater than 8...
-<<<<<<< HEAD
-    average_velocity(
-        flow_field_fixture.u[...]
-    )
-=======
     # average_velocity(
     #     flow_field_fixture.u[...]
     # )
-    assert True
->>>>>>> 442d8791
+    assert True