--- conflicted
+++ resolved
@@ -18,7 +18,7 @@
 
 def turbines_to_array(turbine_list: list):
     return [
-        [ t.average_velocity, t.Ct, t.power, t.axial_induction] for t in turbine_list
+        [t.average_velocity, t.Ct, t.power, t.axial_induction] for t in turbine_list
     ]
 
 
@@ -34,7 +34,9 @@
             assert t == pytest.approx(b)
 
 
-def print_test_values(average_velocities: list, thrusts: list, powers: list, axial_inductions: list):
+def print_test_values(
+    average_velocities: list, thrusts: list, powers: list, axial_inductions: list
+):
     for i in range(len(thrusts)):
         print(
             "({:.7f}, {:.7f}, {:.7f}, {:.7f}),".format(
@@ -215,11 +217,7 @@
         }
 
         self.farm = {
-<<<<<<< HEAD
-            "wind_speeds": [8.0, 9.0],  # , 10.0],
-=======
-            "wind_speeds": [8.0], #, 9.0], #, 10.0],
->>>>>>> 438f940d
+            "wind_speeds": [8.0],  # , 9.0], #, 10.0],
             "wind_directions": [270.0],
             "turbulence_intensity": [0.1],
             "wind_shear": 0.12,
